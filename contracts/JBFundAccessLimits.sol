// SPDX-License-Identifier: MIT
pragma solidity ^0.8.16;

import {ERC165} from "@openzeppelin/contracts/utils/introspection/ERC165.sol";
import {JBControllerUtility} from "./abstract/JBControllerUtility.sol";
import {IJBFundAccessLimits} from "./interfaces/IJBFundAccessLimits.sol";
import {IJBDirectory} from "./interfaces/IJBDirectory.sol";
<<<<<<< HEAD
import {IJBPaymentTerminal} from "./interfaces/IJBPaymentTerminal.sol";
import {JBFundAccessLimitGroup} from "./structs/JBFundAccessLimitGroup.sol";
=======
import {JBFundAccessConstraints} from "./structs/JBFundAccessConstraints.sol";
>>>>>>> 35ca8fd5
import {JBCurrencyAmount} from "./structs/JBCurrencyAmount.sol";

/// @notice Stores and manages terminal fund access limits for each project.
/// @dev See the `JBFundAccessLimitGroup` struct to learn about payout limits and overflow allowances.
contract JBFundAccessLimits is JBControllerUtility, ERC165, IJBFundAccessLimits {
    //*********************************************************************//
    // --------------------------- custom errors ------------------------- //
    //*********************************************************************//

    error INVALID_PAYOUT_LIMIT();
    error INVALID_PAYOUT_LIMIT_CURRENCY();
    error INVALID_PAYOUT_LIMIT_CURRENCY_ORDERING();
    error INVALID_SURPLUS_ALLOWANCE();
    error INVALID_SURPLUS_ALLOWANCE_CURRENCY();
    error INVALID_SURPLUS_ALLOWANCE_CURRENCY_ORDERING();

    //*********************************************************************//
    // --------------------- internal stored properties ------------------ //
    //*********************************************************************//

<<<<<<< HEAD
    /// @notice A list of packed payout limits for a given project, ruleset, terminal, and token.
    /// @dev bits 0-223: The maximum amount (in a specific currency) of the terminal's `token`s that the project can pay out during the applicable ruleset.
    /// @dev bits 224-255: The currency that the payout limit is denominated in. If this currency is different from the terminal's `token`, the payout limit will vary depending on their exchange rate.
    /// @custom:param _projectId The ID of the project to get the packed payout limit data of.
    /// @custom:param _rulesetId The ID of the ruleset that the packed payout limit data applies to.
    /// @custom:param _terminal The terminal the payouts are being limited in.
    /// @custom:param _token The token payouts are being limited for.
    mapping(
        uint256 => mapping(uint256 => mapping(IJBPaymentTerminal => mapping(address => uint256[])))
    ) internal _packedPayoutLimitsDataOf;

    /// @notice A list of packed surplus allowances for a given project, ruleset, terminal, and token.
    /// @dev bits 0-223: The maximum amount (in a specific currency) of the terminal's `token`s that the project can access from its surplus during the applicable ruleset.
    /// @dev bits 224-255: The currency that the surplus allowance is denominated in. If this currency is different from the terminal's `token`, the surplus allowance will vary depending on their exchange rate.
    /// @custom:param _projectId The ID of the project to get the packed surplus allowance data of.
    /// @custom:param _rulesetId The ID of the ruleset that the packed surplus allowance data applies to.
    /// @custom:param _terminal The terminal the surplus allowance comes from.
    /// @custom:param _token The token that the surplus allowance applies to.
    mapping(
        uint256 => mapping(uint256 => mapping(IJBPaymentTerminal => mapping(address => uint256[])))
    ) internal _packedSurplusAllowancesDataOf;
=======
    /// @notice Data regarding the distribution limits of a project during a configuration.
    /// @dev bits 0-231: The amount of token that a project can distribute per funding cycle.
    /// @dev bits 224-255: The currency of amount that a project can distribute.
    /// @custom:param _projectId The ID of the project to get the packed distribution limit data of.
    /// @custom:param _configuration The configuration during which the packed distribution limit data applies.
    /// @custom:param _terminal The terminal from which distributions are being limited.
    /// @custom:param _token The token for which distributions are being limited.
    mapping(uint256 => mapping(uint256 => mapping(address => mapping(address => uint256[]))))
        internal _packedDistributionLimitsDataOf;

    /// @notice Data regarding the overflow allowance of a project during a configuration.
    /// @dev bits 0-231: The amount of overflow that a project is allowed to tap into on-demand throughout the configuration.
    /// @dev bits 224-255: The currency of the amount of overflow that a project is allowed to tap.
    /// @custom:param _projectId The ID of the project to get the packed overflow allowance data of.
    /// @custom:param _configuration The configuration during which the packed overflow allowance data applies.
    /// @custom:param _terminal The terminal managing the overflow.
    /// @custom:param _token The token for which overflow is being allowed.
    mapping(uint256 => mapping(uint256 => mapping(address => mapping(address => uint256[]))))
        internal _packedOverflowAllowancesDataOf;
>>>>>>> 35ca8fd5

    //*********************************************************************//
    // ------------------------- external views -------------------------- //
    //*********************************************************************//

    /// @notice A project's payout limits for a given ruleset, terminal, and token.
    /// @notice The total value of `_token`s that a project can pay out from the terminal during the ruleset is dictated by a list of payout limits. Each payout limit is in terms of its own amount and currency.
    /// @dev The fixed point `amount`s of the returned structs will have the same number of decimals as the specified terminal.
    /// @param _projectId The ID of the project to get the payout limits of.
    /// @param _rulesetId The ID of the ruleset the payout limits apply to.
    /// @param _terminal The terminal the payout limits apply to.
    /// @param _token The token the payout limits apply to.
    /// @return payoutLimits The payout limits.
    function payoutLimitsOf(
        uint256 _projectId,
<<<<<<< HEAD
        uint256 _rulesetId,
        IJBPaymentTerminal _terminal,
=======
        uint256 _configuration,
        address _terminal,
>>>>>>> 35ca8fd5
        address _token
    ) external view override returns (JBCurrencyAmount[] memory payoutLimits) {
        // Get a reference to the packed data.
        uint256[] memory _packedPayoutLimitsData =
            _packedPayoutLimitsDataOf[_projectId][_rulesetId][_terminal][_token];

        // Get a reference to the number of payout limits.
        uint256 _numberOfData = _packedPayoutLimitsData.length;

        // Initialize the return value.
        payoutLimits = new JBCurrencyAmount[](_numberOfData);

        // Keep a reference to the data that'll be iterated.
        uint256 _packedPayoutLimitData;

        // Iterate through the stored packed values and format the returned value.
        for (uint256 _i; _i < _numberOfData;) {
            // Set the data being iterated on.
            _packedPayoutLimitData = _packedPayoutLimitsData[_i];

            // The limit amount is in bits 0-231. The currency is in bits 224-255.
            payoutLimits[_i] = JBCurrencyAmount({
                currency: _packedPayoutLimitData >> 224,
                amount: uint256(uint224(_packedPayoutLimitData))
            });

            unchecked {
                ++_i;
            }
        }
    }

    /// @notice A project's payout limit for a specific currency and a given ruleset, terminal, and token.
    /// @dev The fixed point amount returned will have the same number of decimals as the specified terminal.
    /// @param _projectId The ID of the project to get the payout limit of.
    /// @param _rulesetId The ID of the ruleset the payout limit applies to.
    /// @param _terminal The terminal the payout limit applies to.
    /// @param _token The token the payout limit applies to.
    /// @param _currency The currency the payout limit is denominated in.
    /// @return payoutLimit The payout limit, as a fixed point number with the same number of decimals as the provided terminal.
    function payoutLimitOf(
        uint256 _projectId,
<<<<<<< HEAD
        uint256 _rulesetId,
        IJBPaymentTerminal _terminal,
=======
        uint256 _configuration,
        address _terminal,
>>>>>>> 35ca8fd5
        address _token,
        uint256 _currency
    ) external view override returns (uint256 payoutLimit) {
        // Get a reference to the packed data.
        uint256[] memory _data =
            _packedPayoutLimitsDataOf[_projectId][_rulesetId][_terminal][_token];

        // Get a reference to the number of payout limits.
        uint256 _numberOfData = _data.length;

        // Keep a reference to the data that'll be iterated.
        uint256 _packedPayoutLimitData;

        // Iterate through the stored packed values and return the value of the matching currency.
        for (uint256 _i; _i < _numberOfData;) {
            // Set the data being iterated on.
            _packedPayoutLimitData = _data[_i];

            // If the currencies match, return the value.
            if (_currency == _packedPayoutLimitData >> 224) {
                return uint256(uint224(_packedPayoutLimitData));
            }

            unchecked {
                ++_i;
            }
        }
    }

    /// @notice A project's surplus allowances for a given ruleset, terminal, and token.
    /// @notice The total value of `_token`s that a project can pay out from its surplus in a terminal during the ruleset is dictated by a list of surplus allowances. Each surplus allowance is in terms of its own amount and currency.
    /// @dev The number of decimals in the returned fixed point amount is the same as that of the specified terminal.
    /// @param _projectId The ID of the project to get the surplus allowances of.
    /// @param _rulesetId The ID of the ruleset the surplus allowances applies to.
    /// @param _terminal The terminal the surplus allowances applies to.
    /// @param _token The token the surplus allowances applies to.
    /// @return surplusAllowances The surplus allowances.
    function surplusAllowancesOf(
        uint256 _projectId,
<<<<<<< HEAD
        uint256 _rulesetId,
        IJBPaymentTerminal _terminal,
=======
        uint256 _configuration,
        address _terminal,
>>>>>>> 35ca8fd5
        address _token
    ) external view override returns (JBCurrencyAmount[] memory surplusAllowances) {
        // Get a reference to the packed data.
        uint256[] memory _packedSurplusAllowancesData =
            _packedSurplusAllowancesDataOf[_projectId][_rulesetId][_terminal][_token];

        // Get a reference to the number of surplus allowances.
        uint256 _numberOfData = _packedSurplusAllowancesData.length;

        // Initialize the return value.
        surplusAllowances = new JBCurrencyAmount[](_numberOfData);

        // Keep a reference to the data that'll be iterated.
        uint256 _packedSurplusAllowanceData;

        // Iterate through the stored packed values and format the returned value.
        for (uint256 _i; _i < _numberOfData;) {
            // Set the data being iterated on.
            _packedSurplusAllowanceData = _packedSurplusAllowancesData[_i];

            // The limit is in bits 0-223. The currency is in bits 224-255.
            surplusAllowances[_i] = JBCurrencyAmount({
                currency: _packedSurplusAllowanceData >> 224,
                amount: uint256(uint224(_packedSurplusAllowanceData))
            });

            unchecked {
                ++_i;
            }
        }
    }

    /// @notice A project's surplus allowance for a specific currency and a given ruleset, terminal, and token.
    /// @dev The fixed point amount returned will have the same number of decimals as the specified terminal.
    /// @param _projectId The ID of the project to get the surplus allowance of.
    /// @param _rulesetId The ID of the ruleset the surplus allowance applies to.
    /// @param _terminal The terminal the surplus allowance applies to.
    /// @param _token The token the surplus allowance applies to.
    /// @param _currency The currency that the surplus allowance is denominated in.
    /// @return surplusAllowance The surplus allowance, as a fixed point number with the same number of decimals as the provided terminal.
    function surplusAllowanceOf(
        uint256 _projectId,
<<<<<<< HEAD
        uint256 _rulesetId,
        IJBPaymentTerminal _terminal,
=======
        uint256 _configuration,
        address _terminal,
>>>>>>> 35ca8fd5
        address _token,
        uint256 _currency
    ) external view override returns (uint256 surplusAllowance) {
        // Get a reference to the packed data.
        uint256[] memory _data =
            _packedSurplusAllowancesDataOf[_projectId][_rulesetId][_terminal][_token];

        // Get a reference to the number of surplus allowances.
        uint256 _numberOfData = _data.length;

        // Keep a reference to the data that'll be iterated.
        uint256 _packedSurplusAllowanceData;

        // Iterate through the stored packed values and format the returned value.
        for (uint256 _i; _i < _numberOfData;) {
            // Set the data being iterated on.
            _packedSurplusAllowanceData = _data[_i];

            // If the currencies match, return the value.
            if (_currency == _packedSurplusAllowanceData >> 224) {
                return uint256(uint224(_packedSurplusAllowanceData));
            }

            unchecked {
                ++_i;
            }
        }
    }

    //*********************************************************************//
    // -------------------------- constructor ---------------------------- //
    //*********************************************************************//

    /// @param _directory A contract storing directories of terminals and controllers for each project.
    // solhint-disable-next-line no-empty-blocks
    constructor(IJBDirectory _directory) JBControllerUtility(_directory) {}

    //*********************************************************************//
    // --------------------- external transactions ----------------------- //
    //*********************************************************************//

    /// @notice Sets limits for the amount of funds a project can access from its terminals during a ruleset.
    /// @dev Only a project's current controller can set its fund access limits.
    /// @dev Payout limits and surplus allowances must be specified in strictly increasing order (by currency) to prevent duplicates.
    /// @param _projectId The ID of the project whose fund access limits are being set.
    /// @param _rulesetId The ID of the ruleset that the limits will apply within.
    /// @param _fundAccessLimitGroup An array containing payout limits and overflow allowances for each payment terminal. Amounts are fixed point numbers using the same number of decimals as the accompanying terminal.
    function setFundAccessLimitsFor(
        uint256 _projectId,
        uint256 _rulesetId,
        JBFundAccessLimitGroup[] calldata _fundAccessLimitGroup
    ) external override onlyController(_projectId) {
        // Save the number of limits.
        uint256 _numberOfFundAccessLimitGroups = _fundAccessLimitGroup.length;

        // Keep a reference to the fund access constraint being iterated on.
        JBFundAccessLimitGroup calldata _limits;

        // Set payout limits if there are any.
        for (uint256 _i; _i < _numberOfFundAccessLimitGroups;) {
            // Set the limits being iterated on.
            _limits = _fundAccessLimitGroup[_i];

            // Keep a reference to the number of payout limits.
            uint256 _numberOfPayoutLimits = _limits.payoutLimits.length;

            // Keep a reference to the payout limit being iterated on.
            JBCurrencyAmount calldata _payoutLimit;

            // Iterate through each payout limit to validate and store them.
            for (uint256 _j; _j < _numberOfPayoutLimits;) {
                // Set the payout limit being iterated on.
                _payoutLimit = _limits.payoutLimits[_j];

                // If payout limit amount is larger than 224 bits, revert.
                if (_payoutLimit.amount > type(uint224).max) {
                    revert INVALID_PAYOUT_LIMIT();
                }

                // If payout limit currency's index is larger than 32 bits, revert.
                if (_payoutLimit.currency > type(uint32).max) {
                    revert INVALID_PAYOUT_LIMIT_CURRENCY();
                }

                // Make sure the payout limits are passed in increasing order of currency to prevent duplicates.
                if (_j != 0 && _payoutLimit.currency <= _limits.payoutLimits[_j - 1].currency) {
                    revert INVALID_PAYOUT_LIMIT_CURRENCY_ORDERING();
                }

                // Set the payout limit if there is one.
                if (_payoutLimit.amount > 0) {
                    _packedPayoutLimitsDataOf[_projectId][_rulesetId][_fundAccessLimitGroup[_i]
                        .terminal][_fundAccessLimitGroup[_i].token].push(
                        _payoutLimit.amount | (_payoutLimit.currency << 224)
                    );
                }

                unchecked {
                    ++_j;
                }
            }

            // Keep a reference to the number of surplus allowances.
            uint256 _numberOfSurplusAllowances = _limits.surplusAllowances.length;

            // Keep a reference to the surplus allowances being iterated on.
            JBCurrencyAmount calldata _surplusAllowance;

            // Iterate through each surplus allowance to validate and store them.
            for (uint256 _j; _j < _numberOfSurplusAllowances;) {
                // Set the payout limit being iterated on.
                _surplusAllowance = _limits.surplusAllowances[_j];

                // If surplus allowance value is larger than 224 bits, revert.
                if (_surplusAllowance.amount > type(uint224).max) {
                    revert INVALID_SURPLUS_ALLOWANCE();
                }

                // If surplus allowance currency value is larger than 32 bits, revert.
                if (_surplusAllowance.currency > type(uint32).max) {
                    revert INVALID_SURPLUS_ALLOWANCE_CURRENCY();
                }

                // Make sure the surplus allowances are passed in increasing order of currency to prevent duplicates.
                if (
                    _j != 0
                        && _surplusAllowance.currency <= _limits.surplusAllowances[_j - 1].currency
                ) revert INVALID_SURPLUS_ALLOWANCE_CURRENCY_ORDERING();

                // Set the surplus allowance if there is one.
                if (_surplusAllowance.amount > 0) {
                    _packedSurplusAllowancesDataOf[_projectId][_rulesetId][_fundAccessLimitGroup[_i]
                        .terminal][_fundAccessLimitGroup[_i].token].push(
                        _surplusAllowance.amount | (_surplusAllowance.currency << 224)
                    );
                }

                unchecked {
                    ++_j;
                }
            }

            emit SetFundAccessLimits(_rulesetId, _projectId, _limits, msg.sender);

            unchecked {
                ++_i;
            }
        }
    }
}<|MERGE_RESOLUTION|>--- conflicted
+++ resolved
@@ -5,12 +5,7 @@
 import {JBControllerUtility} from "./abstract/JBControllerUtility.sol";
 import {IJBFundAccessLimits} from "./interfaces/IJBFundAccessLimits.sol";
 import {IJBDirectory} from "./interfaces/IJBDirectory.sol";
-<<<<<<< HEAD
-import {IJBPaymentTerminal} from "./interfaces/IJBPaymentTerminal.sol";
 import {JBFundAccessLimitGroup} from "./structs/JBFundAccessLimitGroup.sol";
-=======
-import {JBFundAccessConstraints} from "./structs/JBFundAccessConstraints.sol";
->>>>>>> 35ca8fd5
 import {JBCurrencyAmount} from "./structs/JBCurrencyAmount.sol";
 
 /// @notice Stores and manages terminal fund access limits for each project.
@@ -31,7 +26,6 @@
     // --------------------- internal stored properties ------------------ //
     //*********************************************************************//
 
-<<<<<<< HEAD
     /// @notice A list of packed payout limits for a given project, ruleset, terminal, and token.
     /// @dev bits 0-223: The maximum amount (in a specific currency) of the terminal's `token`s that the project can pay out during the applicable ruleset.
     /// @dev bits 224-255: The currency that the payout limit is denominated in. If this currency is different from the terminal's `token`, the payout limit will vary depending on their exchange rate.
@@ -39,9 +33,8 @@
     /// @custom:param _rulesetId The ID of the ruleset that the packed payout limit data applies to.
     /// @custom:param _terminal The terminal the payouts are being limited in.
     /// @custom:param _token The token payouts are being limited for.
-    mapping(
-        uint256 => mapping(uint256 => mapping(IJBPaymentTerminal => mapping(address => uint256[])))
-    ) internal _packedPayoutLimitsDataOf;
+    mapping(uint256 => mapping(uint256 => mapping(address => mapping(address => uint256[]))))
+        internal _packedPayoutLimitsDataOf;
 
     /// @notice A list of packed surplus allowances for a given project, ruleset, terminal, and token.
     /// @dev bits 0-223: The maximum amount (in a specific currency) of the terminal's `token`s that the project can access from its surplus during the applicable ruleset.
@@ -50,30 +43,8 @@
     /// @custom:param _rulesetId The ID of the ruleset that the packed surplus allowance data applies to.
     /// @custom:param _terminal The terminal the surplus allowance comes from.
     /// @custom:param _token The token that the surplus allowance applies to.
-    mapping(
-        uint256 => mapping(uint256 => mapping(IJBPaymentTerminal => mapping(address => uint256[])))
-    ) internal _packedSurplusAllowancesDataOf;
-=======
-    /// @notice Data regarding the distribution limits of a project during a configuration.
-    /// @dev bits 0-231: The amount of token that a project can distribute per funding cycle.
-    /// @dev bits 224-255: The currency of amount that a project can distribute.
-    /// @custom:param _projectId The ID of the project to get the packed distribution limit data of.
-    /// @custom:param _configuration The configuration during which the packed distribution limit data applies.
-    /// @custom:param _terminal The terminal from which distributions are being limited.
-    /// @custom:param _token The token for which distributions are being limited.
     mapping(uint256 => mapping(uint256 => mapping(address => mapping(address => uint256[]))))
-        internal _packedDistributionLimitsDataOf;
-
-    /// @notice Data regarding the overflow allowance of a project during a configuration.
-    /// @dev bits 0-231: The amount of overflow that a project is allowed to tap into on-demand throughout the configuration.
-    /// @dev bits 224-255: The currency of the amount of overflow that a project is allowed to tap.
-    /// @custom:param _projectId The ID of the project to get the packed overflow allowance data of.
-    /// @custom:param _configuration The configuration during which the packed overflow allowance data applies.
-    /// @custom:param _terminal The terminal managing the overflow.
-    /// @custom:param _token The token for which overflow is being allowed.
-    mapping(uint256 => mapping(uint256 => mapping(address => mapping(address => uint256[]))))
-        internal _packedOverflowAllowancesDataOf;
->>>>>>> 35ca8fd5
+        internal _packedSurplusAllowancesDataOf;
 
     //*********************************************************************//
     // ------------------------- external views -------------------------- //
@@ -89,13 +60,8 @@
     /// @return payoutLimits The payout limits.
     function payoutLimitsOf(
         uint256 _projectId,
-<<<<<<< HEAD
-        uint256 _rulesetId,
-        IJBPaymentTerminal _terminal,
-=======
-        uint256 _configuration,
+        uint256 _rulesetId,
         address _terminal,
->>>>>>> 35ca8fd5
         address _token
     ) external view override returns (JBCurrencyAmount[] memory payoutLimits) {
         // Get a reference to the packed data.
@@ -138,13 +104,8 @@
     /// @return payoutLimit The payout limit, as a fixed point number with the same number of decimals as the provided terminal.
     function payoutLimitOf(
         uint256 _projectId,
-<<<<<<< HEAD
-        uint256 _rulesetId,
-        IJBPaymentTerminal _terminal,
-=======
-        uint256 _configuration,
+        uint256 _rulesetId,
         address _terminal,
->>>>>>> 35ca8fd5
         address _token,
         uint256 _currency
     ) external view override returns (uint256 payoutLimit) {
@@ -184,13 +145,8 @@
     /// @return surplusAllowances The surplus allowances.
     function surplusAllowancesOf(
         uint256 _projectId,
-<<<<<<< HEAD
-        uint256 _rulesetId,
-        IJBPaymentTerminal _terminal,
-=======
-        uint256 _configuration,
+        uint256 _rulesetId,
         address _terminal,
->>>>>>> 35ca8fd5
         address _token
     ) external view override returns (JBCurrencyAmount[] memory surplusAllowances) {
         // Get a reference to the packed data.
@@ -233,13 +189,8 @@
     /// @return surplusAllowance The surplus allowance, as a fixed point number with the same number of decimals as the provided terminal.
     function surplusAllowanceOf(
         uint256 _projectId,
-<<<<<<< HEAD
-        uint256 _rulesetId,
-        IJBPaymentTerminal _terminal,
-=======
-        uint256 _configuration,
+        uint256 _rulesetId,
         address _terminal,
->>>>>>> 35ca8fd5
         address _token,
         uint256 _currency
     ) external view override returns (uint256 surplusAllowance) {
