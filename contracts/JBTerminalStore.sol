// SPDX-License-Identifier: MIT
pragma solidity ^0.8.16;

import {ReentrancyGuard} from "@openzeppelin/contracts/utils/ReentrancyGuard.sol";
import {PRBMath} from "@paulrberg/contracts/math/PRBMath.sol";
import {IJBController} from "./interfaces/IJBController.sol";
import {IJBDirectory} from "./interfaces/IJBDirectory.sol";
<<<<<<< HEAD
import {IJBPayRedeemDataHook} from "./interfaces/IJBPayRedeemDataHook.sol";
import {IJBRulesets} from "./interfaces/IJBRulesets.sol";
import {IJBPaymentTerminal} from "./interfaces/IJBPaymentTerminal.sol";
=======
import {IJBFundingCycleDataSource3_1_1} from "./interfaces/IJBFundingCycleDataSource3_1_1.sol";
import {IJBFundingCycleStore} from "./interfaces/IJBFundingCycleStore.sol";
>>>>>>> 35ca8fd5
import {IJBPrices} from "./interfaces/IJBPrices.sol";
import {IJBPrices} from "./interfaces/IJBPrices.sol";
import {IJBPaymentTerminal} from "./interfaces/terminal/IJBPaymentTerminal.sol";
import {IJBTerminalStore} from "./interfaces/IJBTerminalStore.sol";
import {JBConstants} from "./libraries/JBConstants.sol";
import {JBFixedPointNumber} from "./libraries/JBFixedPointNumber.sol";
import {JBCurrencyAmount} from "./structs/JBCurrencyAmount.sol";
import {JBRulesetMetadataResolver} from "./libraries/JBRulesetMetadataResolver.sol";
import {JBRuleset} from "./structs/JBRuleset.sol";
import {JBPayHookPayload} from "./structs/JBPayHookPayload.sol";
import {JBPayParamsData} from "./structs/JBPayParamsData.sol";
import {JBRedeemParamsData} from "./structs/JBRedeemParamsData.sol";
import {JBRedeemHookPayload} from "./structs/JBRedeemHookPayload.sol";
import {JBAccountingContext} from "./structs/JBAccountingContext.sol";
import {JBTokenAmount} from "./structs/JBTokenAmount.sol";

/// @notice Manages all bookkeeping for inflows and outflows of funds from any `IJBPaymentTerminal`.
/// @dev This contract expects a project's controller to be an `IJBController`.
contract JBTerminalStore is ReentrancyGuard, IJBTerminalStore {
    // A library that parses the packed ruleset metadata into a friendlier format.
    using JBRulesetMetadataResolver for JBRuleset;

    //*********************************************************************//
    // --------------------------- custom errors ------------------------- //
    //*********************************************************************//
    error INVALID_AMOUNT_TO_SEND_HOOK();
    error CURRENCY_MISMATCH();
    error PAYOUT_LIMIT_EXCEEDED();
    error RULESET_PAYMENT_PAUSED();
    error RULESET_PAYOUT_PAUSED();
    error RULESET_REDEEM_PAUSED();
    error INADEQUATE_CONTROLLER_ALLOWANCE();
    error INADEQUATE_TERMINAL_STORE_BALANCE();
    error INSUFFICIENT_TOKENS();
    error INVALID_RULESET();
    error TERMINAL_MIGRATION_NOT_ALLOWED();

    //*********************************************************************//
    // -------------------------- private constants ---------------------- //
    //*********************************************************************//

    /// @notice Constrains `mulDiv` operations on fixed point numbers to a maximum number of decimal points of persisted fidelity.
    uint256 private constant _MAX_FIXED_POINT_FIDELITY = 18;

    //*********************************************************************//
    // ---------------- public immutable stored properties --------------- //
    //*********************************************************************//

    /// @notice The directory of terminals and controllers for projects.
    IJBDirectory public immutable override DIRECTORY;

    /// @notice The contract storing and managing project rulesets.
    IJBRulesets public immutable override RULESETS;

    /// @notice The contract that exposes price feeds.
    IJBPrices public immutable override PRICES;

    //*********************************************************************//
    // --------------------- public stored properties -------------------- //
    //*********************************************************************//

    /// @notice A project's balance of a specific token within a terminal.
    /// @dev The balance is represented as a fixed point number with the same amount of decimals as its relative terminal.
    /// @custom:param _terminal The terminal to get the project's balance within.
    /// @custom:param _projectId The ID of the project to get the balance of.
<<<<<<< HEAD
    /// @custom:param _token The token to get the balance for.
    mapping(IJBPaymentTerminal => mapping(uint256 => mapping(address => uint256))) public override
        balanceOf;
=======
    /// @custom:param _token The token to which the balance applies.
    mapping(address => mapping(uint256 => mapping(address => uint256))) public override balanceOf;
>>>>>>> 35ca8fd5

    /// @notice The currency-denominated amount of funds that a project has already paid out from its payout limit during the current ruleset for each terminal, in terms of the payout limit's currency.
    /// @dev Increases as projects pay out funds.
    /// @dev The used payout limit is represented as a fixed point number with the same amount of decimals as the terminal it applies to.
    /// @custom:param _terminal The terminal the payout limit applies to.
    /// @custom:param _projectId The ID of the project to get the used payout limit of.
    /// @custom:param _token The token the payout limit applies to in the terminal.
    /// @custom:param _rulesetCycleNumber The cycle number of the ruleset the payout limit was used during.
    /// @custom:param _currency The currency the payout limit is in terms of.
    mapping(
        address
            => mapping(
                uint256 => mapping(address => mapping(uint256 => mapping(uint256 => uint256)))
            )
    ) public override usedPayoutLimitOf;

    /// @notice The currency-denominated amounts of funds that a project has used from its surplus allowance during the current ruleset for each terminal, in terms of the surplus allowance's currency.
    /// @dev Increases as projects use their allowance.
    /// @dev The used surplus allowance is represented as a fixed point number with the same amount of decimals as the terminal it applies to.
    /// @custom:param _terminal The terminal the surplus allowance applies to.
    /// @custom:param _projectId The ID of the project to get the used surplus allowance of.
    /// @custom:param _token The token the surplus allowance applies to in the terminal.
    /// @custom:param _rulesetId The ID of the ruleset the surplus allowance was used during.
    /// @custom:param _currency The currency the surplus allowance is in terms of.
    mapping(
        address
            => mapping(
                uint256 => mapping(address => mapping(uint256 => mapping(uint256 => uint256)))
            )
    ) public override usedSurplusAllowanceOf;

    //*********************************************************************//
    // ------------------------- external views -------------------------- //
    //*********************************************************************//

    /// @notice Gets the current surplus amount in a terminal for a specified project.
    /// @dev The surplus is the amount of funds a project has in a terminal in excess of its payout limit.
    /// @dev The surplus is represented as a fixed point number with the same amount of decimals as the specified terminal.
    /// @param _terminal The terminal the surplus is being calculated for.
    /// @param _projectId The ID of the project to get surplus for.
    /// @param _accountingContexts The accounting contexts of tokens whose balances should contribute to the surplus being calculated.
    /// @param _currency The currency the resulting amount should be in terms of.
    /// @param _decimals The number of decimals to expect in the resulting fixed point number.
<<<<<<< HEAD
    /// @return The current surplus amount the project has in the specified terminal.
    function currentSurplusOf(
        IJBPaymentTerminal _terminal,
=======
    /// @return The current amount of overflow that project has in the specified terminal.
    function currentOverflowOf(
        address _terminal,
>>>>>>> 35ca8fd5
        uint256 _projectId,
        JBAccountingContext[] calldata _accountingContexts,
        uint256 _decimals,
        uint256 _currency
    ) external view override returns (uint256) {
        // Return the surplus during the project's current ruleset.
        return _surplusFrom(
            _terminal,
            _projectId,
            _accountingContexts,
            RULESETS.currentOf(_projectId),
            _decimals,
            _currency
        );
    }

    /// @notice Gets the current surplus amount for a specified project across all terminals.
    /// @param _projectId The ID of the project to get the total surplus for.
    /// @param _decimals The number of decimals that the fixed point surplus should include.
    /// @param _currency The currency that the total surplus should be in terms of.
    /// @return The current total surplus amount that the project has across all terminals.
    function currentTotalSurplusOf(uint256 _projectId, uint256 _decimals, uint256 _currency)
        external
        view
        override
        returns (uint256)
    {
        return _currentTotalSurplusOf(_projectId, _decimals, _currency);
    }

    /// @notice The surplus amount that can currently be reclaimed from a terminal by redeeming the specified number of tokens, based on the total token supply and current surplus.
    /// @dev The returned amount in terms of the specified terminal's currency.
    /// @dev The returned amount is represented as a fixed point number with the same amount of decimals as the specified terminal.
    /// @param _terminal The terminal the redeemable amount would come from.
    /// @param _projectId The ID of the project to get the redeemable surplus amount for.
    /// @param _accountingContexts The accounting contexts of tokens whose balances should contribute to the surplus being reclaimed from.
    /// @param _decimals The number of decimals to include in the resulting fixed point number.
    /// @param _currency The currency that the resulting number will be in terms of.
    /// @param _tokenCount The number of tokens to make the calculation with, as a fixed point number with 18 decimals.
<<<<<<< HEAD
    /// @param _useTotalSurplus A flag indicating whether the surplus used in the calculation should be summed from all of the project's terminals. If false, surplus should be limited to the amount in the specified `_terminal`.
    /// @return The amount of surplus tokens that can be reclaimed by redeeming `_tokenCount` tokens as a fixed point number with the same number of decimals as the provided `_terminal`.
    function currentReclaimableSurplusOf(
        IJBPaymentTerminal _terminal,
=======
    /// @param _useTotalOverflow A flag indicating whether the overflow used in the calculation should be summed from all of the project's terminals. If false, overflow should be limited to the amount in the specified `_terminal`.
    /// @return The amount of overflowed tokens that can be reclaimed, as a fixed point number with the same number of decimals as the provided `_terminal`.
    function currentReclaimableOverflowOf(
        address _terminal,
>>>>>>> 35ca8fd5
        uint256 _projectId,
        JBAccountingContext[] calldata _accountingContexts,
        uint256 _decimals,
        uint256 _currency,
        uint256 _tokenCount,
        bool _useTotalSurplus
    ) external view override returns (uint256) {
        // Get a reference to the project's current ruleset.
        JBRuleset memory _ruleset = RULESETS.currentOf(_projectId);

        // Get the current surplus amount.
        // Use the project's total surplus across all of its terminals if the flag species specifies so. Otherwise, use the surplus local to the specified terminal.
        uint256 _currentSurplus = _useTotalSurplus
            ? _currentTotalSurplusOf(_projectId, _decimals, _currency)
            : _surplusFrom(_terminal, _projectId, _accountingContexts, _ruleset, _decimals, _currency);

        // If there's no surplus, there's no reclaimable surplus.
        if (_currentSurplus == 0) return 0;

        // Get the number of outstanding tokens the project has.
        uint256 _totalSupply =
            IJBController(DIRECTORY.controllerOf(_projectId)).totalOutstandingTokensOf(_projectId);

        // Can't redeem more tokens that is in the supply.
        if (_tokenCount > _totalSupply) return 0;

        // Return the reclaimable surplus amount.
        return _reclaimableSurplusDuring(_ruleset, _tokenCount, _totalSupply, _currentSurplus);
    }

    /// @notice The current amount of surplus tokens from a terminal that can be reclaimed by redeeming the specified number of tokens, based on the specified total token supply and surplus amounts.
    /// @param _projectId The ID of the project to get the reclaimable surplus amount for.
    /// @param _tokenCount The number of tokens to make the calculation with, as a fixed point number with 18 decimals.
    /// @param _totalSupply The total number of tokens to make the calculation with, as a fixed point number with 18 decimals.
    /// @param _surplus The surplus amount to make the calculation with, as a fixed point number.
    /// @return The surplus token amount that can be reclaimed, as a fixed point number with the same number of decimals as the provided `_surplus`.
    function currentReclaimableSurplusOf(
        uint256 _projectId,
        uint256 _tokenCount,
        uint256 _totalSupply,
        uint256 _surplus
    ) external view override returns (uint256) {
        // If there's no surplus, there's no reclaimable surplus.
        if (_surplus == 0) return 0;

        // Can't redeem more tokens than is in the supply.
        if (_tokenCount > _totalSupply) return 0;

        // Get a reference to the project's current ruleset.
        JBRuleset memory _ruleset = RULESETS.currentOf(_projectId);

        // Return the reclaimable surplus amount.
        return _reclaimableSurplusDuring(_ruleset, _tokenCount, _totalSupply, _surplus);
    }

    //*********************************************************************//
    // -------------------------- constructor ---------------------------- //
    //*********************************************************************//

    /// @param _directory A contract storing directories of terminals and controllers for each project.
    /// @param _rulesets A contract storing and managing project rulesets.
    /// @param _prices A contract that exposes price feeds.
    constructor(IJBDirectory _directory, IJBRulesets _rulesets, IJBPrices _prices) {
        DIRECTORY = _directory;
        RULESETS = _rulesets;
        PRICES = _prices;
    }

    //*********************************************************************//
    // ---------------------- external transactions ---------------------- //
    //*********************************************************************//

<<<<<<< HEAD
    /// @notice Records a payment to a project.
    /// @dev Mints the project's tokens according to values provided by the ruleset's data hook. If the ruleset has no data hook, mints tokens in proportion with the amount paid.
    /// @dev The msg.sender must be an `IJBPaymentTerminal`. The amount specified in the params is in terms of the `msg.sender`'s tokens.
    /// @param _payer The address that made the payment to the terminal.
    /// @param _amount The amount of tokens being paid. Includes the token being paid, their value, the number of decimals included, and the currency of the amount.
=======
    /// @notice Records newly contributed tokens to a project.
    /// @dev Mints the project's tokens according to values provided by a configured data source. If no data source is configured, mints tokens proportional to the amount of the contribution.
    /// @param _payer The original address that sent the payment to the terminal.
    /// @param _amount The amount of tokens being paid. Includes the token being paid, the value, the number of decimals included, and the currency of the amount.
>>>>>>> 35ca8fd5
    /// @param _projectId The ID of the project being paid.
    /// @param _beneficiary The address that should be the beneficiary of anything the payment yields (including project tokens minted by the payment).
    /// @param _metadata Bytes to send to the data hook, if the project's current ruleset specifies one.
    /// @return ruleset The ruleset the payment was made during as a `JBRuleset` struct.
    /// @return tokenCount The number of project tokens that were minted, as a fixed point number with 18 decimals.
    /// @return hookPayloads The amounts and data to send to pay hooks instead of adding to the local balance.
    function recordPaymentFrom(
        address _payer,
        JBTokenAmount calldata _amount,
        uint256 _projectId,
        address _beneficiary,
        bytes calldata _metadata
    )
        external
        override
        nonReentrant
        returns (
            JBRuleset memory ruleset,
            uint256 tokenCount,
            JBPayHookPayload[] memory hookPayloads
        )
    {
        // Get a reference to the current ruleset for the project.
        ruleset = RULESETS.currentOf(_projectId);

        // The project must have a ruleset configured.
        if (ruleset.cycleNumber == 0) revert INVALID_RULESET();

        // Must not be paused.
        if (ruleset.payPaused()) revert RULESET_PAYMENT_PAUSED();

        // The weight according to which new token supply is to be minted, as a fixed point number with 18 decimals.
        uint256 _weight;

        // If the ruleset has configured a data hook, use it to derive a weight and memo.
        if (ruleset.useDataHookForPay() && ruleset.dataHook() != address(0)) {
            // Create the params that'll be sent to the data hook.
            JBPayParamsData memory _data = JBPayParamsData(
                msg.sender,
                _payer,
                _amount,
                _projectId,
                ruleset.rulesetId,
                _beneficiary,
                ruleset.weight,
                ruleset.reservedRate(),
                _metadata
            );
            (_weight, hookPayloads) = IJBPayRedeemDataHook(ruleset.dataHook()).payParams(_data);
        }
        // Otherwise use the ruleset's weight
        else {
            _weight = ruleset.weight;
        }

        // Keep a reference to the amount that should be added to the project's balance.
        uint256 _balanceDiff = _amount.value;

        // Scoped section preventing stack too deep.
        {
            // Keep a reference to the number of hook payloads.
            uint256 _numberOfHookPayloads = hookPayloads.length;

            // Validate all payload amounts. This needs to be done before returning the hook payloads to ensure valid payload amounts.
            if (_numberOfHookPayloads != 0) {
                for (uint256 _i; _i < _numberOfHookPayloads;) {
                    // Get a reference to the payload amount.
                    uint256 _payloadAmount = hookPayloads[_i].amount;

                    // Validate if non-zero.
                    if (_payloadAmount != 0) {
                        // Can't send more to hook than was paid.
                        if (_payloadAmount > _balanceDiff) {
                            revert INVALID_AMOUNT_TO_SEND_HOOK();
                        }

                        // Decrement the total amount being added to the balance.
                        _balanceDiff = _balanceDiff - _payloadAmount;
                    }

                    unchecked {
                        ++_i;
                    }
                }
            }
        }

        // If there's no amount being recorded, there's nothing left to do.
        if (_amount.value == 0) return (ruleset, 0, hookPayloads);

        // Add the correct balance difference to the token balance of the project.
        if (_balanceDiff != 0) {
            balanceOf[msg.sender][_projectId][_amount.token] =
                balanceOf[msg.sender][_projectId][_amount.token] + _balanceDiff;
        }

        // If there's no weight, token count must be 0 so there's nothing left to do.
        if (_weight == 0) return (ruleset, 0, hookPayloads);

        // If the terminal should base its weight on a different currency from the terminal's currency, determine the factor.
        // The weight is always a fixed point mumber with 18 decimals. To ensure this, the ratio should use the same number of decimals as the `_amount`.
        uint256 _weightRatio = _amount.currency == ruleset.baseCurrency()
            ? 10 ** _amount.decimals
            : PRICES.pricePerUnitOf(
                _projectId, _amount.currency, ruleset.baseCurrency(), _amount.decimals
            );

        // Find the number of tokens to mint, as a fixed point number with as many decimals as `weight` has.
        tokenCount = PRBMath.mulDiv(_amount.value, _weight, _weightRatio);
    }

    /// @notice Records newly redeemed tokens of a project.
<<<<<<< HEAD
    /// @dev Redeems the project's tokens according to values provided by a configured data hook. If no data hook is configured, redeems tokens along a redemption bonding curve that is a function of the number of tokens being burned.
    /// @dev The msg.sender must be an IJBPaymentTerminal. The amount specified in the params is in terms of the msg.senders tokens.
=======
    /// @dev Redeems the project's tokens according to values provided by a configured data source. If no data source is configured, redeems tokens along a redemption bonding curve that is a function of the number of tokens being burned.
>>>>>>> 35ca8fd5
    /// @param _holder The account that is having its tokens redeemed.
    /// @param _projectId The ID of the project to which the tokens being redeemed belong.
    /// @param _accountingContext The accounting context of the token being reclaimed from the redemption.
    /// @param _balanceTokenContexts The token contexts whose balances should contribute to the surplus being reclaimed from.
    /// @param _tokenCount The number of project tokens to redeem, as a fixed point number with 18 decimals.
    /// @param _metadata Bytes to send along to the data hook, if one is provided.
    /// @return ruleset The ruleset during which the redemption was made.
    /// @return reclaimAmount The amount of terminal tokens reclaimed, as a fixed point number with 18 decimals.
    /// @return hookPayloads The amount to send to redeem hooks instead of sending to the beneficiary.
    function recordRedemptionFor(
        address _holder,
        uint256 _projectId,
        JBAccountingContext calldata _accountingContext,
        JBAccountingContext[] calldata _balanceTokenContexts,
        uint256 _tokenCount,
        bytes memory _metadata
    )
        external
        override
        nonReentrant
        returns (
            JBRuleset memory ruleset,
            uint256 reclaimAmount,
            JBRedeemHookPayload[] memory hookPayloads
        )
    {
        // Get a reference to the project's current ruleset.
        ruleset = RULESETS.currentOf(_projectId);

        // Get the amount of current surplus.
        // Use the local surplus if the ruleset specifies that it should be used. Otherwise, use the project's total surplus across all of its terminals.
        uint256 _currentSurplus = ruleset.useTotalSurplusForRedemptions()
            ? _currentTotalSurplusOf(
                _projectId, _accountingContext.decimals, _accountingContext.currency
            )
<<<<<<< HEAD
            : _surplusFrom(
                IJBPaymentTerminal(msg.sender),
=======
            : _overflowFrom(
                msg.sender,
>>>>>>> 35ca8fd5
                _projectId,
                _balanceTokenContexts,
                ruleset,
                _accountingContext.decimals,
                _accountingContext.currency
            );

        // Get the number of outstanding tokens the project has.
        uint256 _totalSupply =
            IJBController(DIRECTORY.controllerOf(_projectId)).totalOutstandingTokensOf(_projectId);

        // Can't redeem more tokens that is in the supply.
        if (_tokenCount > _totalSupply) revert INSUFFICIENT_TOKENS();

        if (_currentSurplus != 0) {
            // Calculate reclaim amount using the current surplus amount.
            reclaimAmount =
                _reclaimableSurplusDuring(ruleset, _tokenCount, _totalSupply, _currentSurplus);
        }

        // Create the struct that describes the amount being reclaimed.
        JBTokenAmount memory _reclaimedTokenAmount = JBTokenAmount(
            _accountingContext.token,
            reclaimAmount,
            _accountingContext.decimals,
            _accountingContext.currency
        );

        // If the ruleset has configured a data hook, use it to derive a claim amount and memo.
        if (ruleset.useDataHookForRedeem() && ruleset.dataHook() != address(0)) {
            // Yet another scoped section prevents stack too deep. `_state`  only used within scope.
            {
                // Create the params that'll be sent to the data hook.
                JBRedeemParamsData memory _data = JBRedeemParamsData(
                    msg.sender,
                    _holder,
                    _projectId,
                    ruleset.rulesetId,
                    _tokenCount,
                    _totalSupply,
                    _currentSurplus,
                    _reclaimedTokenAmount,
                    ruleset.useTotalSurplusForRedemptions(),
                    ruleset.redemptionRate(),
                    _metadata
                );
                (reclaimAmount, hookPayloads) =
                    IJBPayRedeemDataHook(ruleset.dataHook()).redeemParams(_data);
            }
        }

        // Keep a reference to the amount that should be subtracted from the project's balance.
        uint256 _balanceDiff = reclaimAmount;

        if (hookPayloads.length != 0) {
            // Validate all payload amounts.
            for (uint256 _i; _i < hookPayloads.length;) {
                // Get a reference to the payload amount.
                uint256 _payloadAmount = hookPayloads[_i].amount;

                // Validate if non-zero.
                if (_payloadAmount != 0) {
                    // Increment the total amount being subtracted from the balance.
                    _balanceDiff = _balanceDiff + _payloadAmount;
                }

                unchecked {
                    ++_i;
                }
            }
        }

        // The amount being reclaimed must be within the project's balance.
<<<<<<< HEAD
        if (
            _balanceDiff
                > balanceOf[IJBPaymentTerminal(msg.sender)][_projectId][_accountingContext.token]
        ) revert INADEQUATE_TERMINAL_STORE_BALANCE();
=======
        if (_balanceDiff > balanceOf[msg.sender][_projectId][_accountingContext.token]) {
            revert INADEQUATE_PAYMENT_TERMINAL_STORE_BALANCE();
        }
>>>>>>> 35ca8fd5

        // Remove the reclaimed funds from the project's balance.
        if (_balanceDiff != 0) {
            unchecked {
                balanceOf[msg.sender][_projectId][_accountingContext.token] =
                    balanceOf[msg.sender][_projectId][_accountingContext.token] - _balanceDiff;
            }
        }
    }

    /// @notice Records newly distributed funds for a project.
    /// @param _projectId The ID of the project that is having funds distributed.
    /// @param _accountingContext The context of the token being distributed.
    /// @param _amount The amount to use from the payout limit, as a fixed point number.
    /// @param _currency The currency of the `_amount`. This must match the project's current ruleset's currency.
    /// @return ruleset The ruleset during which the distribution was made.
    /// @return distributedAmount The amount of terminal tokens distributed, as a fixed point number with the same amount of decimals as its relative terminal.
    function recordPayoutFor(
        uint256 _projectId,
        JBAccountingContext calldata _accountingContext,
        uint256 _amount,
        uint256 _currency
    )
        external
        override
        nonReentrant
        returns (JBRuleset memory ruleset, uint256 distributedAmount)
    {
        // Get a reference to the project's current ruleset.
        ruleset = RULESETS.currentOf(_projectId);

<<<<<<< HEAD
        // The new total amount that has been distributed during this ruleset.
        uint256 _newUsedPayoutLimitOf = usedPayoutLimitOf[IJBPaymentTerminal(msg.sender)][_projectId][_accountingContext
            .token][ruleset.cycleNumber][_currency] + _amount;

        // Amount must be within what is still distributable.
        uint256 _payoutLimit = IJBController(DIRECTORY.controllerOf(_projectId)).fundAccessLimits()
            .payoutLimitOf(
            _projectId,
            ruleset.rulesetId,
            IJBPaymentTerminal(msg.sender),
            _accountingContext.token,
            _currency
=======
        // The new total amount that has been distributed during this funding cycle.
        uint256 _newUsedDistributionLimitOf = usedDistributionLimitOf[msg.sender][_projectId][_accountingContext
            .token][fundingCycle.number][_currency] + _amount;

        // Amount must be within what is still distributable.
        uint256 _distributionLimit = IJBController3_1(DIRECTORY.controllerOf(_projectId))
            .fundAccessConstraintsStore().distributionLimitOf(
            _projectId, fundingCycle.configuration, msg.sender, _accountingContext.token, _currency
>>>>>>> 35ca8fd5
        );

        // Make sure the new used amount is within the payout limit.
        if (_newUsedPayoutLimitOf > _payoutLimit || _payoutLimit == 0) {
            revert PAYOUT_LIMIT_EXCEEDED();
        }

        // Convert the amount to the balance's currency.
        distributedAmount = (_currency == _accountingContext.currency)
            ? _amount
            : PRBMath.mulDiv(
                _amount,
                10 ** _MAX_FIXED_POINT_FIDELITY, // Use _MAX_FIXED_POINT_FIDELITY to keep as much of the `_amount`'s fidelity as possible when converting.
<<<<<<< HEAD
                PRICES.pricePerUnitOf(
                    _projectId, _currency, _balanceContext.currency, _MAX_FIXED_POINT_FIDELITY
=======
                PRICES.priceFor(
                    _projectId, _currency, _accountingContext.currency, _MAX_FIXED_POINT_FIDELITY
>>>>>>> 35ca8fd5
                )
            );

        // The amount being distributed must be available.
<<<<<<< HEAD
        if (
            distributedAmount
                > balanceOf[IJBPaymentTerminal(msg.sender)][_projectId][_accountingContext.token]
        ) revert INADEQUATE_TERMINAL_STORE_BALANCE();

        // Store the new amount.
        usedPayoutLimitOf[IJBPaymentTerminal(msg.sender)][_projectId][_accountingContext.token][ruleset
            .cycleNumber][_currency] = _newUsedPayoutLimitOf;
=======
        if (distributedAmount > balanceOf[msg.sender][_projectId][_accountingContext.token]) {
            revert INADEQUATE_PAYMENT_TERMINAL_STORE_BALANCE();
        }

        // Store the new amount.
        usedDistributionLimitOf[msg.sender][_projectId][_accountingContext.token][fundingCycle
            .number][_currency] = _newUsedDistributionLimitOf;
>>>>>>> 35ca8fd5

        // Removed the distributed funds from the project's token balance.
        unchecked {
            balanceOf[msg.sender][_projectId][_accountingContext.token] =
                balanceOf[msg.sender][_projectId][_accountingContext.token] - distributedAmount;
        }
    }

    /// @notice Records newly used allowance funds of a project.
    /// @param _projectId The ID of the project to use the allowance of.
    /// @param _accountingContext The accounting context of the token whose balances should contribute to the surplus being reclaimed from.
    /// @param _amount The amount to use from the allowance, as a fixed point number.
    /// @param _currency The currency of the `_amount`. Must match the currency of the surplus allowance.
    /// @return ruleset The ruleset during which the surplus allowance is being used.
    /// @return usedAmount The amount of terminal tokens used, as a fixed point number with the same amount of decimals as its relative terminal.
    function recordUsedAllowanceOf(
        uint256 _projectId,
        JBAccountingContext calldata _accountingContext,
        uint256 _amount,
        uint256 _currency
    ) external override nonReentrant returns (JBRuleset memory ruleset, uint256 usedAmount) {
        // Get a reference to the project's current ruleset.
        ruleset = RULESETS.currentOf(_projectId);

<<<<<<< HEAD
        // Get a reference to the new used surplus allowance for this ruleset rulesetId.
        uint256 _newUsedSurplusAllowanceOf = usedSurplusAllowanceOf[IJBPaymentTerminal(msg.sender)][_projectId][_accountingContext
            .token][ruleset.rulesetId][_currency] + _amount;

        // There must be sufficient allowance available.
        uint256 _surplusAllowance = IJBController(DIRECTORY.controllerOf(_projectId))
            .fundAccessLimits().surplusAllowanceOf(
            _projectId,
            ruleset.rulesetId,
            IJBPaymentTerminal(msg.sender),
            _accountingContext.token,
            _currency
=======
        // Get a reference to the new used overflow allowance for this funding cycle configuration.
        uint256 _newUsedOverflowAllowanceOf = usedOverflowAllowanceOf[msg.sender][_projectId][_accountingContext
            .token][fundingCycle.configuration][_currency] + _amount;

        // There must be sufficient allowance available.
        uint256 _overflowAllowance = IJBController3_1(DIRECTORY.controllerOf(_projectId))
            .fundAccessConstraintsStore().overflowAllowanceOf(
            _projectId, fundingCycle.configuration, msg.sender, _accountingContext.token, _currency
>>>>>>> 35ca8fd5
        );

        // Make sure the new used amount is within the allowance.
        if (_newUsedSurplusAllowanceOf > _surplusAllowance || _surplusAllowance == 0) {
            revert INADEQUATE_CONTROLLER_ALLOWANCE();
        }

        // Convert the amount to this store's terminal's token.
        usedAmount = _currency == _accountingContext.currency
            ? _amount
            : PRBMath.mulDiv(
                _amount,
                10 ** _MAX_FIXED_POINT_FIDELITY, // Use _MAX_FIXED_POINT_FIDELITY to keep as much of the `_amount`'s fidelity as possible when converting.
                PRICES.pricePerUnitOf(
                    _projectId, _currency, _accountingContext.currency, _MAX_FIXED_POINT_FIDELITY
                )
            );

        // Set the token being used as the only one to look for surplus within.
        JBAccountingContext[] memory _accountingContexts = new JBAccountingContext[](1);
        _accountingContexts[0] = _accountingContext;

        // The amount being distributed must be available in the surplus.
        if (
            usedAmount
<<<<<<< HEAD
                > _surplusFrom(
                    IJBPaymentTerminal(msg.sender),
=======
                > _overflowFrom(
                    msg.sender,
>>>>>>> 35ca8fd5
                    _projectId,
                    _accountingContexts,
                    ruleset,
                    _accountingContext.decimals,
                    _accountingContext.currency
                )
        ) revert INADEQUATE_TERMINAL_STORE_BALANCE();

        // Store the incremented value.
<<<<<<< HEAD
        usedSurplusAllowanceOf[IJBPaymentTerminal(msg.sender)][_projectId][_accountingContext.token][ruleset
            .rulesetId][_currency] = _newUsedSurplusAllowanceOf;
=======
        usedOverflowAllowanceOf[msg.sender][_projectId][_accountingContext.token][fundingCycle
            .configuration][_currency] = _newUsedOverflowAllowanceOf;
>>>>>>> 35ca8fd5

        // Update the project's balance.
        balanceOf[msg.sender][_projectId][_accountingContext.token] =
            balanceOf[msg.sender][_projectId][_accountingContext.token] - usedAmount;
    }

    /// @notice Records newly added funds for the project.
    /// @param _projectId The ID of the project to which the funds being added belong.
    /// @param _token The token being added to the balance.
    /// @param _amount The amount of terminal tokens added, as a fixed point number with the same amount of decimals as its relative terminal.
    function recordAddedBalanceFor(uint256 _projectId, address _token, uint256 _amount)
        external
        override
    {
        // Increment the balance.
        balanceOf[msg.sender][_projectId][_token] =
            balanceOf[msg.sender][_projectId][_token] + _amount;
    }

    /// @notice Records the migration of funds from this store.
    /// @param _projectId The ID of the project being migrated.
    /// @param _token The token being migrated.
    /// @return balance The project's migrated balance, as a fixed point number with the same amount of decimals as its relative terminal.
    function recordTerminalMigration(uint256 _projectId, address _token)
        external
        override
        nonReentrant
        returns (uint256 balance)
    {
        // Get a reference to the project's current ruleset.
        JBRuleset memory _ruleset = RULESETS.currentOf(_projectId);

        // Migration must be allowed.
        if (!_ruleset.terminalMigrationAllowed()) {
            revert TERMINAL_MIGRATION_NOT_ALLOWED();
        }

        // Return the current balance.
        balance = balanceOf[msg.sender][_projectId][_token];

        // Set the balance to 0.
        balanceOf[msg.sender][_projectId][_token] = 0;
    }

    //*********************************************************************//
    // --------------------- private helper functions -------------------- //
    //*********************************************************************//

    /// @notice The amount of surplus tokens from a terminal that can be reclaimed by the specified number of tokens when measured from the specified.
    /// @dev If the project has an active ruleset reconfiguration approval hook, the project's approval hook redemption rate is used.
    /// @param _ruleset The ruleset during which reclaimable surplus is being calculated.
    /// @param _tokenCount The number of tokens to make the calculation with, as a fixed point number with 18 decimals.
    /// @param _totalSupply The total supply of tokens to make the calculation with, as a fixed point number with 18 decimals.
    /// @param _surplus The surplus amount to make the calculation with.
    /// @return The amount of surplus tokens that can be reclaimed.
    function _reclaimableSurplusDuring(
        JBRuleset memory _ruleset,
        uint256 _tokenCount,
        uint256 _totalSupply,
        uint256 _surplus
    ) private pure returns (uint256) {
        // If the amount being redeemed is the total supply, return the rest of the surplus.
        if (_tokenCount == _totalSupply) return _surplus;

        // If the redemption rate is 0, nothing is claimable.
        if (_ruleset.redemptionRate() == 0) return 0;

        // Get a reference to the linear proportion.
        uint256 _base = PRBMath.mulDiv(_surplus, _tokenCount, _totalSupply);

        // These conditions are all part of the same curve. Edge conditions are separated because fewer operation are necessary.
        if (_ruleset.redemptionRate() == JBConstants.MAX_REDEMPTION_RATE) {
            return _base;
        }

        return PRBMath.mulDiv(
            _base,
            _ruleset.redemptionRate()
                + PRBMath.mulDiv(
                    _tokenCount,
                    JBConstants.MAX_REDEMPTION_RATE - _ruleset.redemptionRate(),
                    _totalSupply
                ),
            JBConstants.MAX_REDEMPTION_RATE
        );
    }

    /// @notice Gets the amount that is surplusing when measured from the specified ruleset.
    /// @dev This amount changes as the value of the balance changes in relation to the currency being used to measure the payout limit.
    /// @param _terminal The terminal for which the surplus is being calculated.
    /// @param _projectId The ID of the project to get surplus for.
    /// @param _accountingContexts The accounting contexts of tokens whose balances should contribute to the surplus being measured.
    /// @param _ruleset The ID of the ruleset to base the surplus on.
    /// @param _targetDecimals The number of decimals to include in the resulting fixed point number.
<<<<<<< HEAD
    /// @param _targetCurrency The currency that the reported surplus is expected to be in terms of.
    /// @return surplus The surplus of funds, as a fixed point number with 18 decimals.
    function _surplusFrom(
        IJBPaymentTerminal _terminal,
=======
    /// @param _targetCurrency The currency that the reported overflow is expected to be in terms of.
    /// @return overflow The overflow of funds, as a fixed point number with 18 decimals.
    function _overflowFrom(
        address _terminal,
>>>>>>> 35ca8fd5
        uint256 _projectId,
        JBAccountingContext[] memory _accountingContexts,
        JBRuleset memory _ruleset,
        uint256 _targetDecimals,
        uint256 _targetCurrency
    ) private view returns (uint256 surplus) {
        // Keep a reference to the number of tokens being iterated on.
        uint256 _numberOfTokenAccountingContexts = _accountingContexts.length;

        // Add payout limits from each token.
        for (uint256 _i; _i < _numberOfTokenAccountingContexts;) {
            uint256 _tokenSurplus = _tokenSurplusFrom(
                _terminal,
                _projectId,
                _accountingContexts[_i],
                _ruleset,
                _targetDecimals,
                _targetCurrency
            );
            // Increment the surplus with any remaining balance.
            if (_tokenSurplus > 0) surplus += _tokenSurplus;

            unchecked {
                ++_i;
            }
        }
    }

    /// @notice Gets the amount that is surplusing for a token when measured from the specified ruleset.
    /// @dev This amount changes as the value of the balance changes in relation to the currency being used to measure the payout limit.
    /// @param _terminal The terminal for which the surplus is being calculated.
    /// @param _projectId The ID of the project to get surplus for.
    /// @param _accountingContext The accounting context of the token whose balance should contribute to the surplus being measured.
    /// @param _ruleset The ID of the ruleset to base the surplus on.
    /// @param _targetDecimals The number of decimals to include in the resulting fixed point number.
<<<<<<< HEAD
    /// @param _targetCurrency The currency that the reported surplus is expected to be in terms of.
    /// @return surplus The surplus of funds, as a fixed point number with 18 decimals.
    function _tokenSurplusFrom(
        IJBPaymentTerminal _terminal,
=======
    /// @param _targetCurrency The currency that the reported overflow is expected to be in terms of.
    /// @return overflow The overflow of funds, as a fixed point number with 18 decimals.
    function _tokenOverflowFrom(
        address _terminal,
>>>>>>> 35ca8fd5
        uint256 _projectId,
        JBAccountingContext memory _accountingContext,
        JBRuleset memory _ruleset,
        uint256 _targetDecimals,
        uint256 _targetCurrency
    ) private view returns (uint256 surplus) {
        // Keep a reference to the balance.
        surplus = balanceOf[_terminal][_projectId][_accountingContext.token];

        // Adjust the decimals of the fixed point number if needed to have the correct decimals.
        surplus = _accountingContext.decimals == _targetDecimals
            ? surplus
            : JBFixedPointNumber.adjustDecimals(surplus, _accountingContext.decimals, _targetDecimals);

        // Add up all the balances.
        surplus = (surplus == 0 || _accountingContext.currency == _targetCurrency)
            ? surplus
            : PRBMath.mulDiv(
                surplus,
                10 ** _MAX_FIXED_POINT_FIDELITY, // Use _MAX_FIXED_POINT_FIDELITY to keep as much of the `_payoutLimitRemaining`'s fidelity as possible when converting.
                PRICES.pricePerUnitOf(
                    _projectId, _accountingContext.currency, _targetCurrency, _MAX_FIXED_POINT_FIDELITY
                )
            );

<<<<<<< HEAD
        // Get a reference to the payout limit during the ruleset for the token.
        JBCurrencyAmount[] memory _payoutLimits = IJBController(DIRECTORY.controllerOf(_projectId))
            .fundAccessLimits().payoutLimitsOf(
            _projectId, _ruleset.rulesetId, _terminal, _accountingContext.token
=======
        // Get a reference to the distribution limit during the funding cycle for the token.
        JBCurrencyAmount[] memory _distributionLimits = IJBController3_1(
            DIRECTORY.controllerOf(_projectId)
        ).fundAccessConstraintsStore().distributionLimitsOf(
            _projectId, _fundingCycle.configuration, address(_terminal), _accountingContext.token
>>>>>>> 35ca8fd5
        );

        // Keep a reference to the payout limit being iterated on.
        JBCurrencyAmount memory _payoutLimit;

        // Keep a reference to the number of payout limits being iterated on.
        uint256 _numberOfPayoutLimits = _payoutLimits.length;

        // Loop through each payout limit to determine the cumulative normalized payout limit remaining.
        for (uint256 _i; _i < _numberOfPayoutLimits;) {
            _payoutLimit = _payoutLimits[_i];

            // Set the payout limit value to the amount still distributable during the ruleset.
            _payoutLimit.amount = _payoutLimit.amount
                - usedPayoutLimitOf[_terminal][_projectId][_accountingContext.token][_ruleset
                    .cycleNumber][_payoutLimit.currency];

            // Adjust the decimals of the fixed point number if needed to have the correct decimals.
            _payoutLimit.amount = _accountingContext.decimals == _targetDecimals
                ? _payoutLimit.amount
                : JBFixedPointNumber.adjustDecimals(
                    _payoutLimit.amount, _accountingContext.decimals, _targetDecimals
                );

            // Convert the _distributionRemaining to be in terms of the provided currency.
            _payoutLimit.amount = _payoutLimit.amount == 0
                || _payoutLimit.currency == _targetCurrency
                ? _payoutLimit.amount
                : PRBMath.mulDiv(
                    _payoutLimit.amount,
                    10 ** _MAX_FIXED_POINT_FIDELITY, // Use _MAX_FIXED_POINT_FIDELITY to keep as much of the `_payoutLimitRemaining`'s fidelity as possible when converting.
                    PRICES.pricePerUnitOf(
                        _projectId, _payoutLimit.currency, _targetCurrency, _MAX_FIXED_POINT_FIDELITY
                    )
                );

            // Decrement the balance until it reached zero.
            if (surplus > _payoutLimit.amount) {
                surplus -= _payoutLimit.amount;
            } else {
                return 0;
            }

            unchecked {
                ++_i;
            }
        }
    }

    /// @notice Gets the amount that is currently surplusing across all of a project's terminals.
    /// @dev This amount changes as the value of the balances changes in relation to the currency being used to measure the project's payout limits.
    /// @param _projectId The ID of the project to get the total surplus for.
    /// @param _decimals The number of decimals that the fixed point surplus should include.
    /// @param _currency The currency that the surplus should be in terms of.
    /// @return surplus The total surplus of a project's funds.
    function _currentTotalSurplusOf(uint256 _projectId, uint256 _decimals, uint256 _currency)
        private
        view
        returns (uint256 surplus)
    {
        // Get a reference to the project's terminals.
        IJBPaymentTerminal[] memory _terminals = DIRECTORY.terminalsOf(_projectId);

        // Keep a reference to the number of termainls.
        uint256 _numberOfTerminals = _terminals.length;

        // Add the current ETH surplus for each terminal.
        for (uint256 _i; _i < _numberOfTerminals;) {
            surplus += _terminals[_i].currentSurplusOf(_projectId, _decimals, _currency);
            unchecked {
                ++_i;
            }
        }
    }
}<|MERGE_RESOLUTION|>--- conflicted
+++ resolved
@@ -5,14 +5,8 @@
 import {PRBMath} from "@paulrberg/contracts/math/PRBMath.sol";
 import {IJBController} from "./interfaces/IJBController.sol";
 import {IJBDirectory} from "./interfaces/IJBDirectory.sol";
-<<<<<<< HEAD
 import {IJBPayRedeemDataHook} from "./interfaces/IJBPayRedeemDataHook.sol";
 import {IJBRulesets} from "./interfaces/IJBRulesets.sol";
-import {IJBPaymentTerminal} from "./interfaces/IJBPaymentTerminal.sol";
-=======
-import {IJBFundingCycleDataSource3_1_1} from "./interfaces/IJBFundingCycleDataSource3_1_1.sol";
-import {IJBFundingCycleStore} from "./interfaces/IJBFundingCycleStore.sol";
->>>>>>> 35ca8fd5
 import {IJBPrices} from "./interfaces/IJBPrices.sol";
 import {IJBPrices} from "./interfaces/IJBPrices.sol";
 import {IJBPaymentTerminal} from "./interfaces/terminal/IJBPaymentTerminal.sol";
@@ -29,7 +23,7 @@
 import {JBAccountingContext} from "./structs/JBAccountingContext.sol";
 import {JBTokenAmount} from "./structs/JBTokenAmount.sol";
 
-/// @notice Manages all bookkeeping for inflows and outflows of funds from any `IJBPaymentTerminal`.
+/// @notice Manages all bookkeeping for inflows and outflows of funds from any terminal address.
 /// @dev This contract expects a project's controller to be an `IJBController`.
 contract JBTerminalStore is ReentrancyGuard, IJBTerminalStore {
     // A library that parses the packed ruleset metadata into a friendlier format.
@@ -78,14 +72,8 @@
     /// @dev The balance is represented as a fixed point number with the same amount of decimals as its relative terminal.
     /// @custom:param _terminal The terminal to get the project's balance within.
     /// @custom:param _projectId The ID of the project to get the balance of.
-<<<<<<< HEAD
     /// @custom:param _token The token to get the balance for.
-    mapping(IJBPaymentTerminal => mapping(uint256 => mapping(address => uint256))) public override
-        balanceOf;
-=======
-    /// @custom:param _token The token to which the balance applies.
     mapping(address => mapping(uint256 => mapping(address => uint256))) public override balanceOf;
->>>>>>> 35ca8fd5
 
     /// @notice The currency-denominated amount of funds that a project has already paid out from its payout limit during the current ruleset for each terminal, in terms of the payout limit's currency.
     /// @dev Increases as projects pay out funds.
@@ -129,15 +117,9 @@
     /// @param _accountingContexts The accounting contexts of tokens whose balances should contribute to the surplus being calculated.
     /// @param _currency The currency the resulting amount should be in terms of.
     /// @param _decimals The number of decimals to expect in the resulting fixed point number.
-<<<<<<< HEAD
     /// @return The current surplus amount the project has in the specified terminal.
     function currentSurplusOf(
-        IJBPaymentTerminal _terminal,
-=======
-    /// @return The current amount of overflow that project has in the specified terminal.
-    function currentOverflowOf(
         address _terminal,
->>>>>>> 35ca8fd5
         uint256 _projectId,
         JBAccountingContext[] calldata _accountingContexts,
         uint256 _decimals,
@@ -177,17 +159,10 @@
     /// @param _decimals The number of decimals to include in the resulting fixed point number.
     /// @param _currency The currency that the resulting number will be in terms of.
     /// @param _tokenCount The number of tokens to make the calculation with, as a fixed point number with 18 decimals.
-<<<<<<< HEAD
     /// @param _useTotalSurplus A flag indicating whether the surplus used in the calculation should be summed from all of the project's terminals. If false, surplus should be limited to the amount in the specified `_terminal`.
     /// @return The amount of surplus tokens that can be reclaimed by redeeming `_tokenCount` tokens as a fixed point number with the same number of decimals as the provided `_terminal`.
     function currentReclaimableSurplusOf(
-        IJBPaymentTerminal _terminal,
-=======
-    /// @param _useTotalOverflow A flag indicating whether the overflow used in the calculation should be summed from all of the project's terminals. If false, overflow should be limited to the amount in the specified `_terminal`.
-    /// @return The amount of overflowed tokens that can be reclaimed, as a fixed point number with the same number of decimals as the provided `_terminal`.
-    function currentReclaimableOverflowOf(
         address _terminal,
->>>>>>> 35ca8fd5
         uint256 _projectId,
         JBAccountingContext[] calldata _accountingContexts,
         uint256 _decimals,
@@ -260,18 +235,10 @@
     // ---------------------- external transactions ---------------------- //
     //*********************************************************************//
 
-<<<<<<< HEAD
     /// @notice Records a payment to a project.
     /// @dev Mints the project's tokens according to values provided by the ruleset's data hook. If the ruleset has no data hook, mints tokens in proportion with the amount paid.
-    /// @dev The msg.sender must be an `IJBPaymentTerminal`. The amount specified in the params is in terms of the `msg.sender`'s tokens.
     /// @param _payer The address that made the payment to the terminal.
     /// @param _amount The amount of tokens being paid. Includes the token being paid, their value, the number of decimals included, and the currency of the amount.
-=======
-    /// @notice Records newly contributed tokens to a project.
-    /// @dev Mints the project's tokens according to values provided by a configured data source. If no data source is configured, mints tokens proportional to the amount of the contribution.
-    /// @param _payer The original address that sent the payment to the terminal.
-    /// @param _amount The amount of tokens being paid. Includes the token being paid, the value, the number of decimals included, and the currency of the amount.
->>>>>>> 35ca8fd5
     /// @param _projectId The ID of the project being paid.
     /// @param _beneficiary The address that should be the beneficiary of anything the payment yields (including project tokens minted by the payment).
     /// @param _metadata Bytes to send to the data hook, if the project's current ruleset specifies one.
@@ -384,12 +351,7 @@
     }
 
     /// @notice Records newly redeemed tokens of a project.
-<<<<<<< HEAD
     /// @dev Redeems the project's tokens according to values provided by a configured data hook. If no data hook is configured, redeems tokens along a redemption bonding curve that is a function of the number of tokens being burned.
-    /// @dev The msg.sender must be an IJBPaymentTerminal. The amount specified in the params is in terms of the msg.senders tokens.
-=======
-    /// @dev Redeems the project's tokens according to values provided by a configured data source. If no data source is configured, redeems tokens along a redemption bonding curve that is a function of the number of tokens being burned.
->>>>>>> 35ca8fd5
     /// @param _holder The account that is having its tokens redeemed.
     /// @param _projectId The ID of the project to which the tokens being redeemed belong.
     /// @param _accountingContext The accounting context of the token being reclaimed from the redemption.
@@ -425,13 +387,8 @@
             ? _currentTotalSurplusOf(
                 _projectId, _accountingContext.decimals, _accountingContext.currency
             )
-<<<<<<< HEAD
             : _surplusFrom(
-                IJBPaymentTerminal(msg.sender),
-=======
-            : _overflowFrom(
                 msg.sender,
->>>>>>> 35ca8fd5
                 _projectId,
                 _balanceTokenContexts,
                 ruleset,
@@ -505,16 +462,9 @@
         }
 
         // The amount being reclaimed must be within the project's balance.
-<<<<<<< HEAD
-        if (
-            _balanceDiff
-                > balanceOf[IJBPaymentTerminal(msg.sender)][_projectId][_accountingContext.token]
-        ) revert INADEQUATE_TERMINAL_STORE_BALANCE();
-=======
         if (_balanceDiff > balanceOf[msg.sender][_projectId][_accountingContext.token]) {
-            revert INADEQUATE_PAYMENT_TERMINAL_STORE_BALANCE();
-        }
->>>>>>> 35ca8fd5
+            revert INADEQUATE_TERMINAL_STORE_BALANCE();
+        }
 
         // Remove the reclaimed funds from the project's balance.
         if (_balanceDiff != 0) {
@@ -546,29 +496,14 @@
         // Get a reference to the project's current ruleset.
         ruleset = RULESETS.currentOf(_projectId);
 
-<<<<<<< HEAD
         // The new total amount that has been distributed during this ruleset.
-        uint256 _newUsedPayoutLimitOf = usedPayoutLimitOf[IJBPaymentTerminal(msg.sender)][_projectId][_accountingContext
+        uint256 _newUsedPayoutLimitOf = usedPayoutLimitOf[msg.sender][_projectId][_accountingContext
             .token][ruleset.cycleNumber][_currency] + _amount;
 
         // Amount must be within what is still distributable.
         uint256 _payoutLimit = IJBController(DIRECTORY.controllerOf(_projectId)).fundAccessLimits()
             .payoutLimitOf(
-            _projectId,
-            ruleset.rulesetId,
-            IJBPaymentTerminal(msg.sender),
-            _accountingContext.token,
-            _currency
-=======
-        // The new total amount that has been distributed during this funding cycle.
-        uint256 _newUsedDistributionLimitOf = usedDistributionLimitOf[msg.sender][_projectId][_accountingContext
-            .token][fundingCycle.number][_currency] + _amount;
-
-        // Amount must be within what is still distributable.
-        uint256 _distributionLimit = IJBController3_1(DIRECTORY.controllerOf(_projectId))
-            .fundAccessConstraintsStore().distributionLimitOf(
-            _projectId, fundingCycle.configuration, msg.sender, _accountingContext.token, _currency
->>>>>>> 35ca8fd5
+            _projectId, ruleset.rulesetId, msg.sender, _accountingContext.token, _currency
         );
 
         // Make sure the new used amount is within the payout limit.
@@ -582,35 +517,19 @@
             : PRBMath.mulDiv(
                 _amount,
                 10 ** _MAX_FIXED_POINT_FIDELITY, // Use _MAX_FIXED_POINT_FIDELITY to keep as much of the `_amount`'s fidelity as possible when converting.
-<<<<<<< HEAD
                 PRICES.pricePerUnitOf(
                     _projectId, _currency, _balanceContext.currency, _MAX_FIXED_POINT_FIDELITY
-=======
-                PRICES.priceFor(
-                    _projectId, _currency, _accountingContext.currency, _MAX_FIXED_POINT_FIDELITY
->>>>>>> 35ca8fd5
                 )
             );
 
         // The amount being distributed must be available.
-<<<<<<< HEAD
-        if (
-            distributedAmount
-                > balanceOf[IJBPaymentTerminal(msg.sender)][_projectId][_accountingContext.token]
-        ) revert INADEQUATE_TERMINAL_STORE_BALANCE();
+        if (distributedAmount > balanceOf[msg.sender][_projectId][_accountingContext.token]) {
+            revert INADEQUATE_TERMINAL_STORE_BALANCE();
+        }
 
         // Store the new amount.
-        usedPayoutLimitOf[IJBPaymentTerminal(msg.sender)][_projectId][_accountingContext.token][ruleset
-            .cycleNumber][_currency] = _newUsedPayoutLimitOf;
-=======
-        if (distributedAmount > balanceOf[msg.sender][_projectId][_accountingContext.token]) {
-            revert INADEQUATE_PAYMENT_TERMINAL_STORE_BALANCE();
-        }
-
-        // Store the new amount.
-        usedDistributionLimitOf[msg.sender][_projectId][_accountingContext.token][fundingCycle
-            .number][_currency] = _newUsedDistributionLimitOf;
->>>>>>> 35ca8fd5
+        usedPayoutLimitOf[msg.sender][_projectId][_accountingContext.token][ruleset.cycleNumber][_currency]
+        = _newUsedPayoutLimitOf;
 
         // Removed the distributed funds from the project's token balance.
         unchecked {
@@ -635,29 +554,14 @@
         // Get a reference to the project's current ruleset.
         ruleset = RULESETS.currentOf(_projectId);
 
-<<<<<<< HEAD
         // Get a reference to the new used surplus allowance for this ruleset rulesetId.
-        uint256 _newUsedSurplusAllowanceOf = usedSurplusAllowanceOf[IJBPaymentTerminal(msg.sender)][_projectId][_accountingContext
+        uint256 _newUsedSurplusAllowanceOf = usedSurplusAllowanceOf[msg.sender][_projectId][_accountingContext
             .token][ruleset.rulesetId][_currency] + _amount;
 
         // There must be sufficient allowance available.
         uint256 _surplusAllowance = IJBController(DIRECTORY.controllerOf(_projectId))
             .fundAccessLimits().surplusAllowanceOf(
-            _projectId,
-            ruleset.rulesetId,
-            IJBPaymentTerminal(msg.sender),
-            _accountingContext.token,
-            _currency
-=======
-        // Get a reference to the new used overflow allowance for this funding cycle configuration.
-        uint256 _newUsedOverflowAllowanceOf = usedOverflowAllowanceOf[msg.sender][_projectId][_accountingContext
-            .token][fundingCycle.configuration][_currency] + _amount;
-
-        // There must be sufficient allowance available.
-        uint256 _overflowAllowance = IJBController3_1(DIRECTORY.controllerOf(_projectId))
-            .fundAccessConstraintsStore().overflowAllowanceOf(
-            _projectId, fundingCycle.configuration, msg.sender, _accountingContext.token, _currency
->>>>>>> 35ca8fd5
+            _projectId, ruleset.rulesetId, msg.sender, _accountingContext.token, _currency
         );
 
         // Make sure the new used amount is within the allowance.
@@ -683,13 +587,8 @@
         // The amount being distributed must be available in the surplus.
         if (
             usedAmount
-<<<<<<< HEAD
                 > _surplusFrom(
-                    IJBPaymentTerminal(msg.sender),
-=======
-                > _overflowFrom(
                     msg.sender,
->>>>>>> 35ca8fd5
                     _projectId,
                     _accountingContexts,
                     ruleset,
@@ -699,13 +598,8 @@
         ) revert INADEQUATE_TERMINAL_STORE_BALANCE();
 
         // Store the incremented value.
-<<<<<<< HEAD
-        usedSurplusAllowanceOf[IJBPaymentTerminal(msg.sender)][_projectId][_accountingContext.token][ruleset
-            .rulesetId][_currency] = _newUsedSurplusAllowanceOf;
-=======
-        usedOverflowAllowanceOf[msg.sender][_projectId][_accountingContext.token][fundingCycle
-            .configuration][_currency] = _newUsedOverflowAllowanceOf;
->>>>>>> 35ca8fd5
+        usedSurplusAllowanceOf[msg.sender][_projectId][_accountingContext.token][ruleset.rulesetId][_currency]
+        = _newUsedSurplusAllowanceOf;
 
         // Update the project's balance.
         balanceOf[msg.sender][_projectId][_accountingContext.token] =
@@ -800,17 +694,10 @@
     /// @param _accountingContexts The accounting contexts of tokens whose balances should contribute to the surplus being measured.
     /// @param _ruleset The ID of the ruleset to base the surplus on.
     /// @param _targetDecimals The number of decimals to include in the resulting fixed point number.
-<<<<<<< HEAD
     /// @param _targetCurrency The currency that the reported surplus is expected to be in terms of.
     /// @return surplus The surplus of funds, as a fixed point number with 18 decimals.
     function _surplusFrom(
-        IJBPaymentTerminal _terminal,
-=======
-    /// @param _targetCurrency The currency that the reported overflow is expected to be in terms of.
-    /// @return overflow The overflow of funds, as a fixed point number with 18 decimals.
-    function _overflowFrom(
         address _terminal,
->>>>>>> 35ca8fd5
         uint256 _projectId,
         JBAccountingContext[] memory _accountingContexts,
         JBRuleset memory _ruleset,
@@ -846,17 +733,10 @@
     /// @param _accountingContext The accounting context of the token whose balance should contribute to the surplus being measured.
     /// @param _ruleset The ID of the ruleset to base the surplus on.
     /// @param _targetDecimals The number of decimals to include in the resulting fixed point number.
-<<<<<<< HEAD
     /// @param _targetCurrency The currency that the reported surplus is expected to be in terms of.
     /// @return surplus The surplus of funds, as a fixed point number with 18 decimals.
     function _tokenSurplusFrom(
-        IJBPaymentTerminal _terminal,
-=======
-    /// @param _targetCurrency The currency that the reported overflow is expected to be in terms of.
-    /// @return overflow The overflow of funds, as a fixed point number with 18 decimals.
-    function _tokenOverflowFrom(
         address _terminal,
->>>>>>> 35ca8fd5
         uint256 _projectId,
         JBAccountingContext memory _accountingContext,
         JBRuleset memory _ruleset,
@@ -882,18 +762,10 @@
                 )
             );
 
-<<<<<<< HEAD
         // Get a reference to the payout limit during the ruleset for the token.
         JBCurrencyAmount[] memory _payoutLimits = IJBController(DIRECTORY.controllerOf(_projectId))
             .fundAccessLimits().payoutLimitsOf(
             _projectId, _ruleset.rulesetId, _terminal, _accountingContext.token
-=======
-        // Get a reference to the distribution limit during the funding cycle for the token.
-        JBCurrencyAmount[] memory _distributionLimits = IJBController3_1(
-            DIRECTORY.controllerOf(_projectId)
-        ).fundAccessConstraintsStore().distributionLimitsOf(
-            _projectId, _fundingCycle.configuration, address(_terminal), _accountingContext.token
->>>>>>> 35ca8fd5
         );
 
         // Keep a reference to the payout limit being iterated on.
