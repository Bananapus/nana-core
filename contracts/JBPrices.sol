--- conflicted
+++ resolved
@@ -77,12 +77,6 @@
             return PRBMath.mulDiv(10 ** _decimals, 10 ** _decimals, _feed.currentPrice(_decimals));
         }
 
-<<<<<<< HEAD
-        // Check in the 0 project if not found.
-        if (_projectId != 0) {
-            return
-                priceFor({_projectId: 0, _currency: _currency, _base: _base, _decimals: _decimals});
-=======
         // Check in the default project if not found.
         if (_projectId != DEFAULT_PROJECT_ID) {
             return priceFor({
@@ -91,7 +85,6 @@
                 _base: _base,
                 _decimals: _decimals
             });
->>>>>>> 630300e6
         }
 
         // No price feed available, revert.
@@ -102,19 +95,11 @@
     // ---------------------------- constructor -------------------------- //
     //*********************************************************************//
 
-<<<<<<< HEAD
     /// @param _permissions A contract storing operator assignments.
     /// @param _projects A contract which mints ERC-721's that represent project ownership and transfers.
     /// @param _owner The address that will own the contract.
     constructor(IJBOperatorStore _permissions, IJBProjects _projects, address _owner)
         JBOperatable(_permissions)
-=======
-    /// @param _operatorStore A contract storing operator assignments.
-    /// @param _projects A contract which mints ERC-721's that represent project ownership and transfers.
-    /// @param _owner The address that will own the contract.
-    constructor(IJBOperatorStore _operatorStore, IJBProjects _projects, address _owner)
-        JBOperatable(_operatorStore)
->>>>>>> 630300e6
         Ownable(_owner)
     {
         projects = _projects;
@@ -133,13 +118,9 @@
         external
         override
     {
-<<<<<<< HEAD
-        if (msg.sender != owner() || _projectId != 0) {
-=======
         // If the message sender is the owner and the projectId being set is the default, no permissions necessary.
         // Otherwise, only the project owner or an operator can add a feed for the project.
         if (msg.sender != owner() || _projectId != DEFAULT_PROJECT_ID) {
->>>>>>> 630300e6
             _requirePermission(
                 projects.ownerOf(_projectId), _projectId, JBOperations.ADD_PRICE_FEED
             );
@@ -150,13 +131,8 @@
 
         // Make sure there's no feed stored for the pair as defaults.
         if (
-<<<<<<< HEAD
-            feedFor[0][_currency][_base] != IJBPriceFeed(address(0))
-                || feedFor[0][_base][_currency] != IJBPriceFeed(address(0))
-=======
             feedFor[DEFAULT_PROJECT_ID][_currency][_base] != IJBPriceFeed(address(0))
                 || feedFor[DEFAULT_PROJECT_ID][_base][_currency] != IJBPriceFeed(address(0))
->>>>>>> 630300e6
         ) {
             revert PRICE_FEED_ALREADY_EXISTS();
         }
