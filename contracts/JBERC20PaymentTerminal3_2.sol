--- conflicted
+++ resolved
@@ -10,13 +10,9 @@
 import {IJBOperatorStore} from './interfaces/IJBOperatorStore.sol';
 import {IJBProjects} from './interfaces/IJBProjects.sol';
 import {IJBSplitsStore} from './interfaces/IJBSplitsStore.sol';
-<<<<<<< HEAD
-import {IJBPrices} from './interfaces/IJBPrices.sol';
+import {IJBPrices3_2} from './interfaces/IJBPrices3_2.sol';
 import {IJBPermit2PaymentTerminal} from './interfaces/IJBPermit2PaymentTerminal.sol';
 import {JBSingleAllowanceData} from './structs/JBSingleAllowanceData.sol';
-=======
-import {IJBPrices3_2} from './interfaces/IJBPrices3_2.sol';
->>>>>>> e22e867c
 
 /// @notice Manages the inflows and outflows of an ERC-20 token.
 contract JBERC20PaymentTerminal3_1_2 is
@@ -45,9 +41,13 @@
   /// @dev See {IERC165-supportsInterface}.
   /// @param _interfaceId The ID of the interface to check for adherance to.
   /// @return A flag indicating if the provided interface ID is supported.
-  function supportsInterface(
-    bytes4 _interfaceId
-  ) public view virtual override(JBPayoutRedemptionPaymentTerminal3_2, IERC165) returns (bool) {
+  function supportsInterface(bytes4 _interfaceId)
+    public
+    view
+    virtual
+    override(JBPayoutRedemptionPaymentTerminal3_2, IERC165)
+    returns (bool)
+  {
     return
       _interfaceId == type(IJBPermit2PaymentTerminal).interfaceId ||
       super.supportsInterface(_interfaceId);
@@ -205,7 +205,11 @@
   /// @param _from The address from which the transfer should originate.
   /// @param _to The address to which the transfer should go.
   /// @param _amount The amount of the transfer, as a fixed point number with the same number of decimals as this terminal.
-  function _transferFrom(address _from, address payable _to, uint256 _amount) internal override {
+  function _transferFrom(
+    address _from,
+    address payable _to,
+    uint256 _amount
+  ) internal override {
     _from == address(this)
       ? IERC20(token).safeTransfer(_to, _amount)
       : IERC20(token).safeTransferFrom(_from, _to, _amount);
