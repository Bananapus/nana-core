# Bananapus Core

This repository contains the core protocol contracts for Bananapus' Juicebox v4. Juicebox is a flexible toolkit for launching and managing a treasury-backed token on Ethereum and L2s.

<details>
  <summary>Table of Contents</summary>
  <ol>
    <li><a href="#usage">Usage</a></li>
  <ul>
    <li><a href="#install">Install</a></li>
    <li><a href="#develop">Develop</a></li>
    <li><a href="#scripts">Scripts</a></li>
    <li><a href="#deployments">Deployments</a></li>
    <ul>
      <li><a href="#with-sphinx">With Sphinx</a></li>
      <li><a href="#without-sphinx">Without Sphinx</a></li>
      </ul>
    <li><a href="#tips">Tips</a></li>
    </ul>
    <li><a href="#repository-layout">Repository Layout</a></li>
    <li><a href="#architecture">Architecture</a></li>
  <ul>
    <li><a href="#core-contracts">Core Contracts</a></li>
    <li><a href="#surface-contracts">Surface Contracts</a></li>
    <li><a href="#utility-contracts">Utility Contracts</a></li>
    </ul>
    <li><a href="#conceptual-overview">Conceptual Overview</a></li>
  <ul>
    <li><a href="#rulesets">Rulesets</a></li>
    <li><a href="#distributing-funds">Distributing Funds</a></li>
    <ul>
      <li><a href="#payouts">Payouts</a></li>
      <li><a href="#surplus-allowance">Surplus Allowance</a></li>
      </ul>
    <li><a href="#payments-tokens-and-redemptions">Payments, Tokens, and Redemptions</a></li>
    <ul>
      <li><a href="#redemptions">Redemptions</a></li>
      </ul>
    <li><a href="#permissions">Permissions</a></li>
    <li><a href="#hooks">Hooks</a></li>
    <ul>
      <li><a href="#ruleset-approval-hook">Ruleset Approval Hook</a></li>
      <li><a href="#data-hooks">Data Hooks</a></li>
      <li><a href="#pay-hooks">Pay Hooks</a></li>
      <li><a href="#redeem-hooks">Redeem Hooks</a></li>
      <li><a href="#split-hooks">Split Hooks</a></li>
      </ul>
    <li><a href="#fees">Fees</a></li>
    <ul>
      <li><a href="#held-fees">Held Fees</a></li>
      <li><a href="#feeless-addresses">Feeless Addresses</a></li>
      </ul>
    </ul>
    <li><a href="#example-usage">Example Usage</a></li>
  <ul>
    <li><a href="#launching-a-project">Launching a Project</a></li>
    <li><a href="#paying-a-project">Paying a Project</a></li>
    <li><a href="#sending-reserved-tokens-and-payouts">Sending Reserved Tokens and Payouts</a></li>
    <li><a href="#redeeming-tokens">Redeeming Tokens</a></li>
    </ul>
  </ul>
  </ol>
</details>

## Usage

### Install

How to install `nana-core` in another project.

For projects using `npm` to manage dependencies (recommended):

```bash
npm install @bananapus/core
```

For projects using `forge` to manage dependencies (not recommended):

```bash
forge install Bananapus/nana-core
```

If you're using `forge` to manage dependencies, add `@bananapus/core/=lib/nana-core/` to `remappings.txt`. You'll also need to install `nana-core`'s dependencies and add similar remappings for them.

### Develop

`nana-core` uses [npm](https://www.npmjs.com/) (version >=20.0.0) for package management and the [Foundry](https://github.com/foundry-rs/foundry) development toolchain for builds, tests, and deployments. To get set up, [install Node.js](https://nodejs.org/en/download) and install [Foundry](https://github.com/foundry-rs/foundry):

```bash
curl -L https://foundry.paradigm.xyz | sh
```

You can download and install dependencies with:

```bash
npm ci && forge install
```

If you run into trouble with `forge install`, try using `git submodule update --init --recursive` to ensure that nested submodules have been properly initialized.

Some useful commands:

| Command               | Description                                         |
| --------------------- | --------------------------------------------------- |
| `forge build`         | Compile the contracts and write artifacts to `out`. |
| `forge fmt`           | Lint.                                               |
| `forge test`          | Run the tests.                                      |
| `forge build --sizes` | Get contract sizes.                                 |
| `forge coverage`      | Generate a test coverage report.                    |
| `foundryup`           | Update foundry. Run this periodically.              |
| `forge clean`         | Remove the build artifacts and cache directories.   |

To learn more, visit the [Foundry Book](https://book.getfoundry.sh/) docs.

### Scripts

For convenience, several utility commands are available in `package.json`.

| Command             | Description                            |
| ------------------- | -------------------------------------- |
| `npm test`          | Run local tests.                       |
| `npm run test:fork` | Run fork tests (for use in CI).        |
| `npm run coverage`  | Generate an LCOV test coverage report. |

### Deployments

#### With Sphinx

`nana-core` manages deployments with [Sphinx](https://www.sphinx.dev). To run the deployment scripts, install the npm `devDependencies` with:

```bash
`npm ci --also=dev`
```

You'll also need to set up a `.env` file based on `.example.env`. Then run one of the following commands:

| Command                   | Description                  |
| ------------------------- | ---------------------------- |
| `npm run deploy:mainnets` | Propose mainnet deployments. |
| `npm run deploy:testnets` | Propose testnet deployments. |

Your teammates can review and approve the proposed deployments in the Sphinx UI. Once approved, the deployments will be executed.

#### Without Sphinx

You can use the Sphinx CLI to run the deployment scripts without paying for Sphinx. First, install the npm `devDependencies` with:

```bash
`npm ci --also=dev`
```

You can deploy the contracts like so:

```bash
PRIVATE_KEY="0x123..." RPC_ETHEREUM_SEPOLIA="https://rpc.ankr.com/eth_sepolia" npx sphinx deploy script/Deploy.s.sol --network ethereum_sepolia
```

This example deploys `nana-core` to the Sepolia testnet using the specified private key. You can configure new networks in `foundry.toml`.

### Tips

To view test coverage, run `npm run coverage` to generate an LCOV test report. You can use an extension like [Coverage Gutters](https://marketplace.visualstudio.com/items?itemName=ryanluker.vscode-coverage-gutters) to view coverage in your editor.

If you're using Nomic Foundation's [Solidity](https://marketplace.visualstudio.com/items?itemName=NomicFoundation.hardhat-solidity) extension in VSCode, you may run into LSP errors because the extension cannot find dependencies outside of `lib`. You can often fix this by running:

```bash
forge remappings >> remappings.txt
```

This makes the extension aware of default remappings.

## Repository Layout

The root directory contains this README, an MIT license, and config files.

The important source directories are:

```
nana-core/
├── script/ - Contains the forge + sphinx deploy script.
├── src/ - The Solidity source code for the contracts. Top level contains implementation contracts.
│   ├── abstract/ - Abstract utility contracts.
│   ├── enums/ - Enums.
│   ├── interfaces/ - Contract interfaces.
│   ├── libraries/ - Libraries.
│   └── structs/ - Structs.
└── test/ - Forge tests and testing utilities. Top level contains the main test files.
    ├── helpers/ - Generic helpers.
    ├── mock/ - Mocking utilities.
    ├── trees/ - Tree descriptions of unit test flows.
    └── units/ - Unit tests.
```

Other directories:

```
nana-core/
├── .github/
│   └── workflows/ - CI/CD workflows.
├── deployments/ - Sphinx deployment logs.
└── utils/ - Miscellaneous utility scripts.
```

## Architecture

```mermaid
graph TD;
    A[JBProjects] -->|Mints and tracks| B[Project NFTs]
    B -->|Mapped by JBDirectory| C[JBMultiTerminal]
    B -->|Mapped by JBDirectory| D[JBController]
    C -->|Mints/burns on pay/redeem| D
    C -->|Normalizes prices with| E[JBPrices]
    C -->|Withdrawals restricted by| F[JBFundAccessLimits]
    C -->|Stores balances and records transactions in| G[JBTerminalStore]
    C -->|Payouts sent to| H[JBSplits]
    D -->|Sends reserved tokens to| H[JBSplits]
    D -->|Manages project rulesets in| I[JBRulesets]
    I -->|Optionally checks next ruleset with| J[JBDeadline]
    D -->|Manages credit/token balances in| K[JBTokens]
    K -->|Optionally uses for accounting| L[JBERC20]
```

### Core Contracts

| Contract                                                                                            | Description                                                                                                                                                                                    |
| --------------------------------------------------------------------------------------------------- | ---------------------------------------------------------------------------------------------------------------------------------------------------------------------------------------------- |
| [`JBProjects`](https://github.com/Bananapus/nana-core/blob/main/src/JBProjects.sol)                 | Stores project ownership and metadata. Projects are represented as ERC-721s.                                                                                                                   |
| [`JBRulesets`](https://github.com/Bananapus/nana-core/blob/main/src/JBRulesets.sol)                 | Manages rulesets and queuing for all projects. Rulesets dictate how a project behaves for a period of time.                                                                                    |
| [`JBTokens`](https://github.com/Bananapus/nana-core/blob/main/src/JBTokens.sol)                     | Manages minting, burning, and balances of projects' tokens and token credits.                                                                                                                  |
| [`JBPermissions`](https://github.com/Bananapus/nana-core/blob/main/src/JBPermissions.sol)           | Stores permissions for all addresses and operators. Addresses can give permissions to any other address (i.e. an _operator_) to execute specific Juicebox protocol operations on their behalf. |
| [`JBDirectory`](https://github.com/Bananapus/nana-core/blob/main/src/JBDirectory.sol)               | Tracks the terminals and the controller that each project is using.                                                                                                                            |
| [`JBFundAccessLimits`](https://github.com/Bananapus/nana-core/blob/main/src/JBFundAccessLimits.sol) | Stores and manages payout limits and surplus allowance limits for each project, restricting the amount of funds each project can access from its terminals.                                    |
| [`JBPrices`](https://github.com/Bananapus/nana-core/blob/main/src/JBPrices.sol)                     | Manages and normalizes price feeds for use in terminals. Price feeds are contracts which return the "pricing currency" cost of 1 "unit currency".                                              |
| [`JBSplits`](https://github.com/Bananapus/nana-core/blob/main/src/JBSplits.sol)                     | Stores and manages splits for each project. Split groups are lists of wallets and projects which each receive a percent of a project's payouts or reserved tokens.                             |

### Surface Contracts

The surface contracts are the entry points for external interactions with the Juicebox protocol, and define how the core contracts are used together. Anyone can write new surface contracts for projects to use.

| Contract                                                                                      | Description                                                                                                                                                                  |
| --------------------------------------------------------------------------------------------- | ---------------------------------------------------------------------------------------------------------------------------------------------------------------------------- |
| [`JBController`](https://github.com/Bananapus/nana-core/blob/main/src/JBController.sol)       | Coordinates rulesets and project tokens, and is the entry point for most operations related to rulesets and project tokens.                                                  |
| [`JBMultiTerminal`](https://github.com/Bananapus/nana-core/blob/main/src/JBMultiTerminal.sol) | Manages native/ERC-20 payments, redemptions, and surplus allowance usage for any number of projects. The entry point for operations involving inflows and outflows of funds. |
| [`JBTerminalStore`](https://github.com/Bananapus/nana-core/blob/main/src/JBTerminalStore.sol) | Manages bookkeeping for inflows and outflows of funds from any terminal addresses.                                                                                           |

A project's current controller and terminals can be found (or updated) through [`JBDirectory`](https://github.com/Bananapus/nana-core/blob/main/src/JBDirectory.sol).

### Utility Contracts

| Contract                                                                                                    | Description                                                                                                                                                                                                    |
| ----------------------------------------------------------------------------------------------------------- | -------------------------------------------------------------------------------------------------------------------------------------------------------------------------------------------------------------- |
| [`JBFeelessAddresses`](https://github.com/Bananapus/nana-core/blob/main/src/JBFeelessAddresses.sol)         | Stores a list of addresses that shouldn't incur fees.                                                                                                                                                          |
| [`JBChainlinkV3PriceFeed`](https://github.com/Bananapus/nana-core/blob/main/src/JBChainlinkV3PriceFeed.sol) | An `IJBPriceFeed` implementation that reports prices from a Chainlink `AggregatorV3Interface`.                                                                                                                 |
| [`JBDeadline`](https://github.com/Bananapus/nana-core/blob/main/src/JBDeadline.sol)                         | A ruleset approval hook which rejects rulesets if they are not queued at least `duration` seconds before the current ruleset ends. In other words, rulesets must be queued before the deadline to take effect. |
| [`JBERC20`](https://github.com/Bananapus/nana-core/blob/main/src/JBERC20.sol)                               | An ERC-20 token which project have the option of using in `JBTokens` and `JBController`.                                                                                                                       |

<<<<<<< HEAD
=======
## Example Usage

_For a thorough core protocol overview, see the [Conceptual Overview](#conceptual-overview) section._

Jeff wants to raise funds for his startup, "Bingle". He decides to launch a Bingle Juicebox project on Ethereum mainnet. To launch his project, he calls [`JBController.launchProjectFor(…)`](https://github.com/Bananapus/nana-core/blob/main/src/JBController.sol#L291), passing the following arguments:

| Param                    | Value                                            | Why                                                                                                                  |
| ------------------------ | ------------------------------------------------ | -------------------------------------------------------------------------------------------------------------------- |
| `owner`                  | `bingle.eth`                                     | This is the Bingle multisig, which Jeff wants to use to safely manage the project.                                   |
| `projectUri`             | `QmQHGuXv7nDh1rxj48HnzFtwvVxwF1KU9AfB6HbfG8fmJF` | This IPFS hash points to a JSON file with the [Bingle metadata](https://docs.juicebox.money/dev/frontend/metadata/). |
| `rulesetConfigurations`  | `[…]`                                            | More below.                                                                                                          |
| `terminalConfigurations` | `[…]`                                            | More below.                                                                                                          |
| `memo`                   | `"Bingle is the best startup in the world."`     | This memo is included in the event emitted by the project's launch.                                                  |

His `rulesetConfigurations` array only contains a single ruleset, and looks like this:

```js
[
  {
    "mustStartAtOrAfter": 1, // Jeff's ruleset takes effect immediately.
    "duration": 604_800, // The ruleset lasts for a week (which is 604,800 seconds).
    "weight": 100_000_000_000_000_000_000, // The ruleset mints 100 tokens (with 18 decimals) per unit of payment.
    "decayRate": 100_000_000, // The weight decays by 10% each cycle. Calculated out of `JBConstants.MAX_DECAY_RATE` (1e9).
    "approvalHook": "0x123…", // This is the address of the `JBDeadline` approval hook with a 24 hour duration (86,400 seconds).
    "metadata": {
      "reservedRate": 3_000, // Jeff reserves 30% of the tokens minted while this ruleset is active. Calculated out of `JBConstants.MAX_RESERVED_RATE` (1e4).
      "redemptionRate": 10_000, // Jeff allows 1:1 redemptions for the tokens minted while this ruleset is active. Calculated out of `JBConstants.MAX_REDEMPTION_RATE` (1e4).
      "baseCurrency": "0x000000000000000000000000000000000000EEEe", // Jeff uses `JBConstants.NATIVE_TOKEN` (ETH) as the base currency.
      "pausePay": false, // Jeff allows payments to the project.
      "pauseCreditTransfers": false, // Jeff allows payers to transfer their credits.
      "allowOwnerMinting": false, // Jeff doesn't allow the Bingle multisig to mint credits/tokens on demand.
      /* Jeff doesn't allow the Bingle multisig to migrate or set terminals or controllers during the ruleset. */
      "allowTerminalMigration": false,
      "allowSetTerminals": false,
      "allowControllerMigration": false,
      "allowSetController": false,
      "holdFees": false, // Jeff pays fees when they're incurred.
      "useTotalSurplusForRedemptions": true, // Bingle credit/token holders can redeem from the project's total surplus across all terminals, and not just the local terminal surplus.
      /* The Bingle project doesn't use a data hook for payments or redemptions. */
      "useDataHookForPay": false,
      "useDataHookForRedeem": false,
      "dataHook": "0x0000000000000000000000000000000000000000",
      "metadata": 0 // This ruleset doesn't need any metadata.
    },
    "splitGroups": [
      {
        1, // This splitGroupId comes from `JBSplitGroupIds.RESERVED_TOKENS`. This group is for reserved tokens.
        [
          {
            "preferAddToBalance": false, // Typically used for payouts to projects. If true, it uses `addToBalanceOf(…)`. If false, it will `pay(…)` the project.
            "percent": 250_000_000, // 25% of `JBConstants.SPLITS_TOTAL_PERCENT` (1e9).
            "projectId": 5, // This split is paid to project #5, which helps Bingle with marketing.
            "beneficiary": "0x456…", // Any tokens minted by this split's payment go to Jeff's friend (with wallet 0x456…).
            "lockedUntil": 0, // This split can be changed by the Bingle multisig at any time.
            "hook": "0x0000000000000000000000000000000000000000" // This split doesn't use a split hook.
          },
          {
            "preferAddToBalance": false,
            "percent": 300_000_000, // 30% of `JBConstants.SPLITS_TOTAL_PERCENT` (1e9).
            "projectId": 0, // This split is paid directly to the `beneficiary` address, not a project.
            "beneficiary": "0x456…", // This is Jeff's friend, who helped him set up the project.
            "lockedUntil": 0, // This split can be changed by the Bingle multisig at any time.
            "hook": "0x0000000000000000000000000000000000000000" // This split doesn't use a split hook.
          }
        ]
      }
    ],
    "fundAccessLimitGroups": [
    	{
    	  "terminal": "0x789…", // This is the address of `JBMultiTerminal`, which the Bingle project uses to manage payouts.
    	  "token": "0x000000000000000000000000000000000000EEEe", // These limits determine how much ETH (`JBConstants.NATIVE_TOKEN`) can be paid out from the terminal.
    	  "payoutLimits": [
            {
              "amount": 1_000_000_000_000_000_000, // 1 (with 18 decimals).
	      "currency": 0 // ETH (see `JBCurrencyIds`).
            },
	  ],
    	  "surplusAllowances": [] // Jeff doesn't allow any surplus allowance usage.
    	}
    ]
  }
]
```

Some things to note:

- Jeff only sets up a single ruleset, which takes effect immediately and lasts for a week. Unless he queues another ruleset at least 24 hours before the end of this ruleset (as required by the `JBDeadline` approval hook), this ruleset will cycle indefinitely. Each time it cycles, the `weight` will decay by 10%.
- Jeff only specified a single split group, which is for reserved tokens. 25% of the tokens minted while the ruleset is active to project #5, and 30% go to his friend's wallet. The remaining 45% go to the project's owner (the Bingle multisig).
- Jeff set up a single fund access limit group for `JBMultiTerminal`. This group restricts payouts to 1 ETH per ruleset, but this resets when the ruleset cycles over. Jeff didn't set up any surplus allowance limits, so he can't withdraw surplus funds from the terminal. Since Jeff didn't specify any split groups for payouts, all payouts go to the project's owner (the Bingle multisig).

For a detailed description of the fields in the structs above, see the natspec documentation for [`JBRulesetConfig`](https://github.com/Bananapus/nana-core/blob/main/src/structs/JBRulesetConfig.sol), [`JBRulesetMetadata`](https://github.com/Bananapus/nana-core/blob/main/src/structs/JBRulesetMetadata.sol), [`JBSplitGroup`](https://github.com/Bananapus/nana-core/blob/main/src/structs/JBSplitGroup.sol), [`JBSplit`](https://github.com/Bananapus/nana-core/blob/main/src/structs/JBSplit.sol), [`JBFundAccessLimitGroup`](https://github.com/Bananapus/nana-core/blob/main/src/structs/JBFundAccessLimitGroup.sol), and [`JBCurrencyAmount`](https://github.com/Bananapus/nana-core/blob/main/src/structs/JBCurrencyAmount.sol).

His `terminalConfigurations` array sets up two terminals. The first is the [`JBMultiTerminal`](https://github.com/Bananapus/nana-core/blob/main/src/JBMultiTerminal.sol), which the Bingle project uses to accept ETH payouts, make redemptions available, and manage payouts. The second terminal is the [`JBSwapTerminal`](https://github.com/Bananapus/nana-swap-terminal/blob/main/src/JBSwapTerminal.sol), which the Bingle project uses to accept USDC and convert them to ETH on payment (for a more detailed explanation, see [`nana-swap-terminal`](https://github.com/Bananapus/nana-swap-terminal)). The `terminalConfigurations` look like this:

```js
[
  {
    terminal: "0x789…", // This is the address of `JBMultiTerminal`.
    tokensToAccept: ["0x000000000000000000000000000000000000EEEe"], // The Bingle project accepts ETH (`JBConstants.NATIVE_TOKEN`) through this terminal.
  },
  {
    terminal: "0xABC…", // This is the address of `JBSwapTerminal`.
    tokensToAccept: ["0xA0b86991c6218b36c1d19D4a2e9Eb0cE3606eB48"], // The Bingle project accepts USDC through the swap terminal.
  },
];
```

Note that Jeff didn't have to set his controller – the controller he calls `launchProjectFor(…)` on sets itself as the project's controller in the [`JBDirectory`](https://github.com/Bananapus/nana-core/blob/main/src/JBDirectory.sol).

The controller also mints the [`JBProjects`](https://github.com/Bananapus/nana-core/blob/main/src/JBProjects.sol) ERC-721 which represents the project into the Bingle multisig's wallet, stores the project's metadata, queues the first ruleset, and sets up the terminals in the directory. The Bingle project is now live on Ethereum mainnet!

>>>>>>> aa4b86a2
## Conceptual Overview

_If you prefer to learn by example, start with [Example Usage](#example-usage)._

Juicebox is a flexible toolkit for launching and managing a treasury-backed token on EVMs.

There are two main entry points for interacting with a Juicebox project:

1. The project's terminals, which are the entry point for operations involving inflows and outflows of funds – payments, redemptions, payouts, and surplus allowance usage (more on this under [_Surplus Allowance_](#surplus-allowance)). Each project can use multiple terminals, and a single deployed terminal can be used by many projects.
2. The project's controller, which is the entry point for most operations related to a project's rulesets (more on this later) and its tokens.

`nana-core` provides a trusted and well-understood implementation for each: [`JBMultiTerminal`](https://github.com/Bananapus/nana-core/blob/main/src/JBMultiTerminal.sol) is a generic terminal which manages payments, redemptions, payouts, and surplus allowance spending (more on this later) in native/ERC-20 tokens, and [`JBController`](https://github.com/Bananapus/nana-core/blob/main/src/JBController.sol) is a straightforward controller which coordinates rulesets (more on this under [_Rulesets_](#rulesets)) and project tokens. Projects can also bring their own terminals (which implement [`IJBTerminal`](https://github.com/Bananapus/nana-core/blob/main/src/interfaces/IJBTerminal.sol)), or their own controllers (which implement [`IJBController`](https://github.com/Bananapus/nana-core/blob/main/src/interfaces/IJBController.sol)).

If the project's rules allow it, a project can migrate from one controller to another one with [`JBController.migrateController(…)`](https://github.com/Bananapus/nana-core/blob/main/src/JBController.sol#L539), or from one terminal to another with [`JBMultiTerminal.migrateBalanceOf(…)`](https://github.com/Bananapus/nana-core/blob/main/src/JBMultiTerminal.sol#L467).

[`JBDirectory`](https://github.com/Bananapus/nana-core/blob/main/src/JBDirectory.sol) stores mappings of each project's current controller and terminals. It also stores their primary terminals – the primary terminal for a token is where payments in that token are routed to by default.

To launch a Juicebox project, any address can call [`JBController.launchProjectFor(…)`](https://github.com/Bananapus/nana-core/blob/main/src/JBController.sol#L291), which will:

1. Mint the project's ERC-721 into the owner's wallet. Whoever owns this NFT is the project's owner, and has permission to manage the project's rules. These NFTs are stored in the [`JBProjects`](https://github.com/Bananapus/nana-core/blob/main/src/JBProjects.sol) contract.
2. Store the project's metadata (if provided). This is typically an IPFS hash pointing to a [JSON file with the project's name, description, and logo](https://docs.juicebox.money/dev/frontend/metadata/), but clients can use any metadata schema they'd like.
3. Set itself (the controller being called) as the project's controller in the [`JBDirectory`](https://github.com/Bananapus/nana-core/blob/main/src/JBDirectory.sol).
4. Queue the first rulesets. More on this below.
5. Set up any provided terminals as the project's terminals in the [`JBDirectory`](https://github.com/Bananapus/nana-core/blob/main/src/JBDirectory.sol).

### Rulesets

The rules which dictate a project's behavior—including what happens when the project is paid, how its funds can be accessed, and how the project's rules can change in the future—are expressed as a queue of _rulesets_. A ruleset is a list of all the rules that currently apply to a project, which lasts for a pre-defined duration. The project's owner can add new rulesets to the end of the queue at any time by calling [`JBController.queueRulesetsOf(…)`](https://github.com/Bananapus/nana-core/blob/main/src/JBController.sol#L376).

Rulesets are stored and managed by the [`JBRulesets`](https://github.com/Bananapus/nana-core/blob/main/src/JBRulesets.sol) contract, and are represented by the [`JBRuleset`](https://github.com/Bananapus/nana-core/blob/main/src/structs/JBRuleset.sol) and [`JBRulesetMetadata`](https://github.com/Bananapus/nana-core/blob/main/src/structs/JBRulesetMetadata.sol) structs. As mentioned above, the entry point for ruleset operations is the project's controller.

When a ruleset ends:

- If there are rulesets in the queue, the project will move on to the next one.
- If the ruleset queue is empty, the current ruleset keeps cycling (_i.e._ re-starting with the same duration).

As a special case, if the ruleset queue is empty AND the current ruleset has a duration of `0`, it lasts indefinitely. In this situation, when a new ruleset is queued, it will go into effect immediately.

Rulesets give project creators the ability to update their project's rules over time, and also allows them to offer supporters contractual guarantees about the project's future. A properly designed ruleset can guarantee refunds to supporters, or make certain kinds of rugpulls impossible.

Projects can further constrain their ability to change the project's rules with an _approval hook_ (more on this under [_Hooks_](#hooks)). This is a customizable contract attached to each ruleset, used to determine whether the next ruleset in the queue is approved to take effect. `nana-core` provides the [`JBDeadline`](https://github.com/Bananapus/nana-core/blob/main/src/JBDeadline.sol) approval hook, which rejects rulesets if they are not queued at least `N` seconds before the current ruleset ends. In other words, rulesets must be queued before a deadline to take effect. `JBDeadline` offers a clear window during which supporters can review upcoming changes and react to them (for example, by redeeming or selling their project tokens) before they are implemented.

### Distributing Funds

Aside from redemptions (see [_Redemptions_](#redemptions)), funds can be accessed from a project's terminals in two ways: payouts or surplus allowance.

#### Payouts

Payouts are the primary way a project can distribute funds from its terminals. Anyone can send a project's payouts with [`JBMultiTerminal.sendPayoutsOf(…)`](https://github.com/Bananapus/nana-core/blob/main/src/JBMultiTerminal.sol#L397), which pays out funds within the bounds of the ruleset's pre-defined payout limits:

Each ruleset is associated with a list of _payout limits_, which are stored in [`JBFundAccessLimits`](https://github.com/Bananapus/nana-core/blob/main/src/JBFundAccessLimits.sol). Each payout limit specifies an amount of funds that can be withdrawn from a project's terminals in terms of a specific currency. If a payout limit's currency is different from the currency used in a terminal, the amount of funds which can be paid out from that terminal varies depending on their exchange rate, as reported by [`JBPrices`](https://github.com/Bananapus/nana-core/blob/main/src/JBPrices.sol). Payout limits can only be set by the project's controller, and are set when a ruleset is queued.

The sum of a ruleset's payout limits is the maximum amount of funds a project can pay out from its terminals during that ruleset. By default, all payouts go to the project's owner, but the owner can send payouts to multiple _splits_, which are other wallets or projects which will receive a percent of the payouts. Splits are stored and managed by [`JBSplits`](https://github.com/Bananapus/nana-core/blob/main/src/JBSplits.sol) – you can learn how splits are represented in the [`JBSplit`](https://github.com/Bananapus/nana-core/blob/main/src/structs/JBSplit.sol) struct.

Splits are stored slightly differently from the project's other rules, and can be changed by the project's owner at any time (independently of the ruleset) with [`JBController.setSplitGroupsOf(…)`](https://github.com/Bananapus/nana-core/blob/main/src/JBController.sol#L593) unless they are locked – splits have an optional `lockedUntil` timestamp which prevents them from being changed until that time has passed.

Payout limits reset at the start of each ruleset – projects can use rulesets as a regular cadence for recurring payouts. If payouts are not sent out during a ruleset, the funds stay in the project's terminals.

Funds in excess of the payout limits are "surplus funds". Surplus funds stay in the terminals, serving as a runway for payouts in future rulesets. If the project has redemptions enabled, token holders can redeem their tokens to reclaim some of the surplus funds.

#### Surplus Allowance

Project creators also have the option to withdraw surplus funds from a terminal with [`JBMultiTerminal.useAllowanceOf(…)`](https://github.com/Bananapus/nana-core/blob/main/src/JBMultiTerminal.sol#L432), which withdraws surplus funds for the `beneficiary` specified by the project owner up to the pre-defined surplus allowance limit:

Like payout limits, surplus allowance limits are stored in [`JBFundAccessLimits`](https://github.com/Bananapus/nana-core/blob/main/src/JBFundAccessLimits.sol), and each surplus allowance limit specifies an amount of funds that can be withdrawn from a project's terminals in terms of a specific currency. Surplus allowance limits can only be set by the project's controller, and are set when a ruleset is queued.

_Unlike_ payout limits, the surplus allowance **does not** reset at the start of each ruleset – once the surplus allowance is used, a new surplus allowance must be initialized by the controller before further surplus can be withdrawn. Surplus allowance is sometimes used for discretionary spending. Most projects use a surplus allowance of `0`, meaning the owner cannot withdraw surplus funds.

### Payments, Tokens, and Redemptions

Juicebox project can receive funds in two ways:

1. Funds can simply be added to a project's balance in a terminal with [`JBMultiTerminal.addToBalanceOf(…)`](https://github.com/Bananapus/nana-core/blob/main/src/JBMultiTerminal.sol).
2. More often, a project is paid with [`JBMultiTerminal.pay(…)`](https://github.com/Bananapus/nana-core/blob/main/src/JBMultiTerminal.sol), minting credits or tokens for the payer or a beneficiary they specify.

By default, the [`JBTokens`](https://github.com/Bananapus/nana-core/blob/main/src/JBTokens.sol) contract tracks credit balances for a project's payers. Credits are a simple accounting mechanism – they can be transferred with [`JBController.transferCreditsFrom(…)`](https://github.com/Bananapus/nana-core/blob/main/src/JBController.sol#L686), or redeemed with [`JBMultiTerminal.redeemTokensOf(…)`](https://github.com/Bananapus/nana-core/blob/main/src/JBMultiTerminal.sol#L355) (redeeming reclaims some funds from the project's terminal – read more under [_Redemptions_](#redemptions)).

A project's creator can call [`JBController.deployERC20For(…)`](https://github.com/Bananapus/nana-core/blob/main/src/JBController.sol#L620) to deploy a [`JBERC20`](https://github.com/Bananapus/nana-core/blob/main/src/JBERC20.sol) token for their project which can be traded on exchanges, used for on-chain voting (`JBERC20` implements `ERC20Votes`), and more. From then on, [`JBTokens`](https://github.com/Bananapus/nana-core/blob/main/src/JBTokens.sol) will track balances in both credits _and_ the ERC-20 token. Credit holders can use [`JBController.claimTokensFor(…)`](https://github.com/Bananapus/nana-core/blob/main/src/JBController.sol#L664) to exchange their credits for the ERC-20 tokens, and like credits, tokens can be redeemed with [`JBMultiTerminal.redeemTokensOf(…)`](https://github.com/Bananapus/nana-core/blob/main/src/JBMultiTerminal.sol#L355).

Project creators can bring their own token as long as it implements [`IJBToken`](https://github.com/Bananapus/nana-core/blob/main/src/interfaces/IJBToken.sol), and set it as their project's token using [`JBController.setTokenFor(…)`](https://github.com/Bananapus/nana-core/blob/main/src/JBController.sol#L647).

When someone pays a project, the number of credits or tokens they receive is determined by the ruleset:

1. If the payment is not in the ruleset's _base currency_ ([`JBRulesetMetadata.baseCurrency`](https://github.com/Bananapus/nana-core/blob/main/src/structs/JBRulesetMetadata.sol)), use [`JBPrices`](https://github.com/Bananapus/nana-core/blob/main/src/JBPrices.sol) to figure out how much the payment is worth in terms of the base currency. For example, if the base currency is USD and the payment is in ETH, use an ETH/USD price feed (like [`JBChainlinkV3PriceFeed`](https://github.com/Bananapus/nana-core/blob/main/src/JBChainlinkV3PriceFeed.sol)) to convert the payment to USD.
2. The value, now expressed in terms of the base currency, gets multiplied by the ruleset's _weight_ ([`JBRuleset.weight`](https://github.com/Bananapus/nana-core/blob/main/src/structs/JBRuleset.sol)) to determine the number of credits or tokens that will be minted.
3. The number of credits or tokens the beneficiary receives is then reduced by the ruleset's _reserved rate_ ([`JBRulesetMetadata.reservedRate`](https://github.com/Bananapus/nana-core/blob/main/src/structs/JBRulesetMetadata.sol) expressed as a fraction out of [`JBConstants.MAX_RESERVED_RATE`](https://github.com/Bananapus/nana-core/blob/main/src/libraries/JBConstants.sol)). For example, if the reserved rate is 20%, the beneficiary will receive 80% of the tokens minted by the payment. The remaining 20% is reserved for a list of reserved splits which are managed by [`JBSplits`](https://github.com/Bananapus/nana-core/blob/main/src/JBSplits.sol) (just like [payout splits](#payouts)).

If the ruleset queue is empty and a ruleset is cycling (re-starting each time it ends), the ruleset's _decay rate_ ([`JBRuleset.decayRate`](https://github.com/Bananapus/nana-core/blob/main/src/structs/JBRuleset.sol), expressed as a fraction out of [`JBConstants.MAX_DECAY_RATE`](https://github.com/Bananapus/nana-core/blob/main/src/libraries/JBConstants.sol)) automatically reduces the weight each cycle. With a 5% decay rate, the weight gets reduced to 95% of its initial value in the second cycle, 90.25% in the third, and so on. This can be used to reward early supporters for taking on more risk without the need to manually queue new cycles.

#### Redemptions

Credits and project tokens can be redeemed to reclaim some funds from the treasury with [`JBMultiTerminal.redeemTokensOf(…)`](https://github.com/Bananapus/nana-core/blob/main/src/JBMultiTerminal.sol#L355). Only funds not being used for payouts (surplus funds) are available for redemption, so if a project's combined payout limits exceed its combined terminal balances, it can't be redeemed from. Redemptions are influenced by the ruleset's _redemption rate_ ([`JBRulesetMetadata.redemptionRate`](https://github.com/Bananapus/nana-core/blob/main/src/structs/JBRulesetMetadata.sol), expressed as a fraction out of [`JBConstants.MAX_REDEMPTION_RATE`](https://github.com/Bananapus/nana-core/blob/main/src/libraries/JBConstants.sol)):

1. With a 0% redemption rate, redemptions are turned off.
2. With a 100% redemption rate, redemptions are 1:1 — somebody redeeming 10% of all project tokens will receive 10% of the surplus funds.
3. Between 0% and 100%, redemptions are scaled down by the redemption rate. For example, with a 50% redemption rate, somebody redeeming 10% of all project tokens will receive **about** $10\% \times 50\% = 5\%$ of the surplus funds. The other ~5% stays in the project, _increasing the redemption value of everyone else's tokens_ (because the ratio of surplus to tokens has increased).

The lower the redemption rate, the more of an incentive for token holders to redeem later than others – earlier redeemers receive less of the surplus than later ones. The majority of projects use a redemption rate of 0% (redemptions disabled) or 100% (1:1 redemptions).

<details>
  <summary>Redemption Bonding Curve</summary>
  
With a 50% redemption rate, somebody redeeming 10% of all project tokens technically receives **slightly more** than 5% of the surplus funds. This is because a redemption rate between 0% and 100% enables redemptions along a bonding curve. Specifically, the formula is:

$$f(x) = \frac{s \cdot x}{t} \times \left( r + \frac{x(1 - r)}{t} \right)$$

Where:

- $f(x)$ is the amount of funds reclaimed by redeeming $x$ tokens,
- $r$ is the redemption rate (from 0 to 1),
- $s$ is the amount of surplus funds (the funds available for redemption), and
- $t$ is the current token supply.

</details>

### Permissions

[`JBPermissions`](https://github.com/Bananapus/nana-core/blob/main/src/JBPermissions.sol) allows one address to grant another address permission to call functions in Juicebox contracts on their behalf. Each ID in [`JBPermissionIds`](https://github.com/Bananapus/nana-permission-ids/blob/master/src/JBPermissionIds.sol) grants access to a specific set of these functions, which can be granted to another address with [`JBPermissions.setPermissionsFor(…)`](https://github.com/Bananapus/nana-core/blob/main/src/JBPermissions.sol#L105).

For example, if `alice.eth` owns project ID #5, she can queue new rulesets for the project. If `alice.eth` gives `bob.eth` permission to `QUEUE_RULESETS`, `bob.eth` can also queue rulesets for project ID #5.

<details>
  <summary>Permission IDs</summary>

| ID  | Name                            | Description                                                                                        | Used By                                                                     |
| --- | ------------------------------- | -------------------------------------------------------------------------------------------------- | --------------------------------------------------------------------------- |
| 1   | `ROOT`                          | All permissions across every contract. Very dangerous.                                             |                                                                             |
| 2   | `QUEUE_RULESETS`                | Permission to call `JBController.queueRulesetsOf` and `JBController.launchRulesetsFor`.            | [`nana-core`](https://github.com/Bananapus/nana-core)                       |
| 3   | `REDEEM_TOKENS`                 | Permission to call `JBMultiTerminal.redeemTokensOf`.                                               | [`nana-core`](https://github.com/Bananapus/nana-core)                       |
| 4   | `MIGRATE_CONTROLLER`            | Permission to call `JBController.migrateController`.                                               | [`nana-core`](https://github.com/Bananapus/nana-core)                       |
| 5   | `MIGRATE_TERMINAL`              | Permission to call `JBMultiTerminal.migrateBalanceOf`.                                             | [`nana-core`](https://github.com/Bananapus/nana-core)                       |
| 6   | `SET_PROJECT_METADATA`          | Permission to call `JBController.setUriOf`.                                                        | [`nana-core`](https://github.com/Bananapus/nana-core)                       |
| 7   | `DEPLOY_ERC20`                  | Permission to call `JBController.deployERC20For`.                                                  | [`nana-core`](https://github.com/Bananapus/nana-core)                       |
| 8   | `SET_TOKEN`                     | Permission to call `JBController.setTokenFor`.                                                     | [`nana-core`](https://github.com/Bananapus/nana-core)                       |
| 9   | `MINT_TOKENS`                   | Permission to call `JBController.mintTokensOf`.                                                    | [`nana-core`](https://github.com/Bananapus/nana-core)                       |
| 10  | `BURN_TOKENS`                   | Permission to call `JBController.burnTokensOf`.                                                    | [`nana-core`](https://github.com/Bananapus/nana-core)                       |
| 11  | `CLAIM_TOKENS`                  | Permission to call `JBController.claimTokensFor`.                                                  | [`nana-core`](https://github.com/Bananapus/nana-core)                       |
| 12  | `TRANSFER_CREDITS`              | Permission to call `JBController.transferCreditsFrom`.                                             | [`nana-core`](https://github.com/Bananapus/nana-core)                       |
| 13  | `SET_CONTROLLER`                | Permission to call `JBDirectory.setControllerOf`.                                                  | [`nana-core`](https://github.com/Bananapus/nana-core)                       |
| 14  | `SET_TERMINALS`                 | Permission to call `JBDirectory.setTerminalsOf`.                                                   | [`nana-core`](https://github.com/Bananapus/nana-core)                       |
| 15  | `SET_PRIMARY_TERMINAL`          | Permission to call `JBDirectory.setPrimaryTerminalOf`.                                             | [`nana-core`](https://github.com/Bananapus/nana-core)                       |
| 16  | `USE_ALLOWANCE`                 | Permission to call `JBMultiTerminal.useAllowanceOf`.                                               | [`nana-core`](https://github.com/Bananapus/nana-core)                       |
| 17  | `SET_SPLIT_GROUPS`              | Permission to call `JBController.setSplitGroupsOf`.                                                | [`nana-core`](https://github.com/Bananapus/nana-core)                       |
| 18  | `ADD_PRICE_FEED`                | Permission to call `JBPrices.addPriceFeedFor`.                                                     | [`nana-core`](https://github.com/Bananapus/nana-core)                       |
| 19  | `ADD_ACCOUNTING_CONTEXTS`       | Permission to call `JBMultiTerminal.addAccountingContextsFor`.                                     | [`nana-core`](https://github.com/Bananapus/nana-core)                       |
| 20  | `SET_ENS_NAME`                  | Permission to call `JBProjectHandles.setEnsNamePartsFor`.                                          | [`nana-project-handles`](https://github.com/Bananapus/nana-project-handles) |
| 21  | `ADJUST_721_TIERS`              | Permission to call `JB721TiersHook.adjustTiers`.                                                   | [`nana-721-hook`](https://github.com/Bananapus/nana-721-hook)               |
| 22  | `SET_721_METADATA`              | Permission to call `JB721TiersHook.setMetadata`.                                                   | [`nana-721-hook`](https://github.com/Bananapus/nana-721-hook)               |
| 23  | `MINT_721`                      | Permission to call `JB721TiersHook.mintFor`.                                                       | [`nana-721-hook`](https://github.com/Bananapus/nana-721-hook)               |
| 24  | `SET_BUYBACK_TWAP`              | Permission to call `JBBuybackHook.setTwapWindowOf` and `JBBuybackHook.setTwapSlippageToleranceOf`. | [`nana-buyback-hook`](https://github.com/Bananapus/nana-buyback-hook)       |
| 25  | `SET_BUYBACK_POOL`              | Permission to call `JBBuybackHook.setPoolFor`.                                                     | [`nana-buyback-hook`](https://github.com/Bananapus/nana-buyback-hook)       |
| 26  | `ADD_SWAP_TERMINAL_POOL`        | Permission to call `JBSwapTerminal.addDefaultPool`.                                                | [`nana-swap-terminal`](https://github.com/Bananapus/nana-swap-terminal)     |
| 27  | `ADD_SWAP_TERMINAL_TWAP_PARAMS` | Permission to call `JBSwapTerminal.addTwapParamsFor`.                                              | [`nana-swap-terminal`](https://github.com/Bananapus/nana-swap-terminal)     |
| 28  | `MAP_SUCKER_TOKEN`              | Permission to call `BPSucker.mapToken`.                                                            | [`nana-suckers`](https://github.com/Bananapus/nana-suckers)                 |
| 29  | `DEPLOY_SUCKERS`                | Permission to call `BPSuckerRegistry.deploySuckersFor`.                                            | [`nana-suckers`](https://github.com/Bananapus/nana-suckers)                 |

</details>

### Hooks

"Hook" is a generic term for customizable contracts which "hook" into flows throughout the protocol and can be used to define custom functionality.

#### Ruleset Approval Hook

Each ruleset can have a _ruleset approval hook_ (an [`IJBRulesetApprovalHook`](https://github.com/Bananapus/nana-core/blob/main/src/interfaces/IJBRulesetApprovalHook.sol) under [`JBRuleset.approvalHook`](https://github.com/Bananapus/nana-core/blob/main/src/structs/JBRuleset.sol)). Before the next ruleset in the queue goes into effect, it must be approved by the current ruleset's ruleset approval hook. If the ruleset approval hook rejects the next ruleset, the next ruleset does not go into effect and the current ruleset keeps cycling.

`nana-core` provides the [`JBDeadline`](https://github.com/Bananapus/nana-core/blob/main/src/JBDeadline.sol) ruleset approval hook, described under [_Rulesets_](#rulesets), and project creators can bring their own ruleset approval hooks to enforce custom rules for whether rulesets can take effect.

#### Data Hooks

Each ruleset can have a _data hook_ (an [`IJBRulesetDataHook`](https://github.com/Bananapus/nana-core/blob/main/src/interfaces/IJBRulesetDataHook.sol) under [`JBRulesetMetadata.dataHook`](https://github.com/Bananapus/nana-core/blob/main/src/structs/JBRulesetMetadata.sol)) which extends any terminal's payment or redemption functionality by overriding the original weight or memo based on custom logic. Data hooks can also specify pay or redeem hooks for the terminal to fulfill, or allow addresses to mint a project's tokens on-demand.

The ruleset's data hook is called by the terminal upon payments if [`JBRulesetMetadata.useDataHookForPay`](https://github.com/Bananapus/nana-core/blob/main/src/structs/JBRulesetMetadata.sol) is true, and upon redemptions if [`JBRulesetMetadata.useDataHookForRedeem`](https://github.com/Bananapus/nana-core/blob/main/src/structs/JBRulesetMetadata.sol) is true. Data hooks operate _before_ the payment or redemption is recorded in the [`JBTerminalStore`](https://github.com/Bananapus/nana-core/blob/main/src/JBTerminalStore.sol).

#### Pay Hooks

The data hook can return one or more _pay hooks_ for the terminal to call after its `pay(…)` logic completes and has been recorded in the [`JBTerminalStore`](https://github.com/Bananapus/nana-core/blob/main/src/JBTerminalStore.sol). Pay hooks implement [`IJBPayHook`](https://github.com/Bananapus/nana-core/blob/main/src/interfaces/IJBPayHook.sol), and can be used to implement custom logic triggered by payments.

A common pattern is for a single contract to be both a data hook and a pay hook. [`JB721TiersHook`](https://github.com/Bananapus/nana-721-hook/blob/main/src/JB721TiersHook.sol) (from [`nana-721-hook`](https://github.com/Bananapus/nana-721-hook)) and [`JBBuybackHook`](https://github.com/Bananapus/nana-buyback-hook/blob/main/src/JBBuybackHook.sol) (from [`nana-buyback-hook`](https://github.com/Bananapus/nana-buyback-hook)) are both examples of this.

#### Redeem Hooks

The data hook can return one or more _redeem hooks_ for the terminal to call after its `redeemTokensOf(…)` logic completes and has been recorded in the [`JBTerminalStore`](https://github.com/Bananapus/nana-core/blob/main/src/JBTerminalStore.sol). Redeem hooks implement [`IJBRedeemHook`](https://github.com/Bananapus/nana-core/blob/main/src/interfaces/IJBRedeemHook.sol), and can be used to implement custom logic triggered by redemptions.

Like pay hooks, a single contract can be a data hook and a redeem hook. [`JB721TiersHook`](https://github.com/Bananapus/nana-721-hook/blob/main/src/JB721TiersHook.sol) (from [`nana-721-hook`](https://github.com/Bananapus/nana-721-hook)) is a data hook, a pay hook, **and** a redeem hook.

#### Split Hooks

Each split can have a _split hook_ (an [`IJBSplitHook`](https://github.com/Bananapus/nana-core/blob/main/src/interfaces/IJBSplitHook.sol) under [`JBSplit.splitHook`](https://github.com/Bananapus/nana-core/blob/main/src/structs/JBSplit.sol)) which defines custom logic, triggered when a terminal is processing a payout to that split – the terminal optimistically transfers the tokens to the split and calls its `processSplitWith(…)` function.

### Fees

Terminals have the option to charge fees. [`JBMultiTerminal`](https://github.com/Bananapus/nana-core/blob/main/src/JBMultiTerminal.sol) charges a 2.5% fee on payouts to addresses, surplus allowance usage, and redemptions if the redemption rate is less than 100%:

1. Projects pay a 2.5% fee when they pay addresses with [`JBMultiTerminal.sendPayoutsOf(…)`](https://github.com/Bananapus/nana-core/blob/main/src/JBMultiTerminal.sol#L397) – payouts to other projects don't incur fees.
2. Project owners pay a 2.5% fee when they use surplus allowance with [`JBMultiTerminal.useAllowanceOf(…)`](https://github.com/Bananapus/nana-core/blob/main/src/JBMultiTerminal.sol#L432).
3. If the redemption rate is not 100%, redeemers pay a 2.5% fee on redemptions through [`JBMultiTerminal.redeemTokensOf(…)`](https://github.com/Bananapus/nana-core/blob/main/src/JBMultiTerminal.sol#L355).

[`JBMultiTerminal`](https://github.com/Bananapus/nana-core/blob/main/src/JBMultiTerminal.sol) sends fees to Project ID #1, which is the first project launched during the deployment process.

#### Held Fees

If a ruleset has [`JBRulesetMetadata.holdFees`](https://github.com/Bananapus/nana-core/blob/main/src/structs/JBRulesetMetadata.sol) set to true, `JBMultiTerminal` will not immediately pay the fees to project #1. Instead, the fees will be held in the terminal, and can be unlocked (returned to the project's balance) by adding the same amount of funds that incurred the fees back to the project's balance (by calling [`JBMultiTerminal.addToBalanceOf(…)`](https://github.com/Bananapus/nana-core/blob/main/src/JBMultiTerminal.sol#L314) with `shouldReturnHeldFees` set to true). Held fees are "safe" for 28 days – after that time, anyone can process them by calling [`JBMultiTerminal.processHeldFeesOf(…)`](https://github.com/Bananapus/nana-core/blob/main/src/JBMultiTerminal.sol#L520).

#### Feeless Addresses

[`JBFeelessAddresses`](https://github.com/Bananapus/nana-core/blob/main/src/JBFeelessAddresses.sol) manages a list of addresses which are exempt from fees. Feeless addresses can receive payouts, use surplus allowance, or be the beneficiary of redemptions without incurring fees. Only the contract's owner can add or remove feeless addresses.

## Example Usage

_For an explicit explanation, see the [Conceptual Overview](#conceptual-overview)._

### Launching a Project

Jeff wants to raise funds for his startup, "Bingle". He decides to launch a Bingle Juicebox project on Ethereum mainnet. To launch his project, he calls [`JBController.launchProjectFor(…)`](https://github.com/Bananapus/nana-core/blob/main/src/JBController.sol#L291), passing the following arguments:

| Param                    | Value                                            | Why                                                                                                                  |
| ------------------------ | ------------------------------------------------ | -------------------------------------------------------------------------------------------------------------------- |
| `owner`                  | `0x765…` (`bingle.eth`)                          | This is the Bingle multisig, which Jeff wants to use to safely manage the project.                                   |
| `projectUri`             | `QmQHGuXv7nDh1rxj48HnzFtwvVxwF1KU9AfB6HbfG8fmJF` | This IPFS hash points to a JSON file with the [Bingle metadata](https://docs.juicebox.money/dev/frontend/metadata/). |
| `rulesetConfigurations`  | `[…]`                                            | More below.                                                                                                          |
| `terminalConfigurations` | `[…]`                                            | More below.                                                                                                          |
| `memo`                   | `"Bingle is the best startup in the world."`     | This memo is included in the event emitted by the project's launch.                                                  |

His `rulesetConfigurations` array only contains a single ruleset, and looks like this:

```js
[
  {
    "mustStartAtOrAfter": 1, // Jeff's ruleset takes effect immediately.
    "duration": 604_800, // The ruleset lasts for a week (which is 604,800 seconds).
    "weight": 100_000_000_000_000_000_000, // The ruleset mints 100 tokens (with 18 decimals) per unit of payment.
    "decayRate": 100_000_000, // The weight decays by 10% each cycle. Calculated out of `JBConstants.MAX_DECAY_RATE` (1e9).
    "approvalHook": "0x123…", // This is the address of the `JBDeadline` approval hook with a 24 hour duration (86,400 seconds).
    "metadata": {
      "reservedRate": 3_000, // Jeff reserves 30% of the tokens minted while this ruleset is active. Calculated out of `JBConstants.MAX_RESERVED_RATE` (1e4).
      "redemptionRate": 10_000, // Jeff allows 1:1 redemptions for the tokens minted while this ruleset is active. Calculated out of `JBConstants.MAX_REDEMPTION_RATE` (1e4).
      "baseCurrency": "0x000000000000000000000000000000000000EEEe", // Jeff uses `JBConstants.NATIVE_TOKEN` (ETH) as the base currency.
      "pausePay": false, // Jeff allows payments to the project.
      "pauseCreditTransfers": false, // Jeff allows payers to transfer their credits.
      "allowOwnerMinting": false, // Jeff doesn't allow the Bingle multisig to mint credits/tokens on demand.
      /* Jeff doesn't allow the Bingle multisig to migrate or set terminals or controllers during the ruleset. */
      "allowTerminalMigration": false,
      "allowSetTerminals": false,
      "allowControllerMigration": false,
      "allowSetController": false,
      "holdFees": false, // Jeff pays fees when they're incurred.
      "useTotalSurplusForRedemptions": true, // Bingle credit/token holders can redeem from the project's total surplus across all terminals, and not just the local terminal surplus.
      /* The Bingle project doesn't use a data hook for payments or redemptions. */
      "useDataHookForPay": false,
      "useDataHookForRedeem": false,
      "dataHook": "0x0000000000000000000000000000000000000000",
      "metadata": 0 // This ruleset doesn't need any metadata.
    },
    "splitGroups": [
      {
        1, // This splitGroupId comes from `JBSplitGroupIds.RESERVED_TOKENS`. This group is for reserved tokens.
        [
          {
            "preferAddToBalance": false, // Typically used for payouts to projects. If true, it uses `addToBalanceOf(…)`. If false, it will `pay(…)` the project.
            "percent": 250_000_000, // 25% of `JBConstants.SPLITS_TOTAL_PERCENT` (1e9).
            "projectId": 5, // This split is paid to project #5, which helps Bingle with marketing.
            "beneficiary": "0x456…", // Any tokens minted by this split's payment go to Jeff's friend (with wallet 0x456…).
            "lockedUntil": 0, // This split can be changed by the Bingle multisig at any time.
            "hook": "0x0000000000000000000000000000000000000000" // This split doesn't use a split hook.
          },
          {
            "preferAddToBalance": false,
            "percent": 300_000_000, // 30% of `JBConstants.SPLITS_TOTAL_PERCENT` (1e9).
            "projectId": 0, // This split is paid directly to the `beneficiary` address, not a project.
            "beneficiary": "0x456…", // This is Jeff's friend, who helped him set up the project.
            "lockedUntil": 0, // This split can be changed by the Bingle multisig at any time.
            "hook": "0x0000000000000000000000000000000000000000" // This split doesn't use a split hook.
          }
        ]
      }
    ],
    "fundAccessLimitGroups": [
    	{
    	  "terminal": "0x789…", // This is the address of `JBMultiTerminal`, which the Bingle project uses to manage payouts.
    	  "token": "0x000000000000000000000000000000000000EEEe", // These limits determine how much ETH (`JBConstants.NATIVE_TOKEN`) can be paid out from the terminal.
    	  "payoutLimits": [
            {
              "amount": 1_000_000_000_000_000_000, // 1 (with 18 decimals).
	      "currency": 0 // ETH (see `JBCurrencyIds`).
            },
	  ],
    	  "surplusAllowances": [] // Jeff doesn't allow any surplus allowance usage.
    	}
    ]
  }
]
```

Some things to note:

- Jeff only sets up a single ruleset, which takes effect immediately and lasts for a week. Unless he queues another ruleset at least 24 hours before the end of this ruleset (as required by the `JBDeadline` approval hook), this ruleset will cycle indefinitely. Each time it cycles, the `weight` will decay by 10%.
- Jeff only specified a single split group, which is for reserved tokens. 25% of the tokens minted while the ruleset is active to project #5, and 30% go to his friend's wallet. The remaining 45% go to the project's owner (the Bingle multisig).
- Jeff set up a single fund access limit group for `JBMultiTerminal`. This group restricts payouts to 1 ETH per ruleset, but this resets when the ruleset cycles over. Jeff didn't set up any surplus allowance limits, so he can't withdraw surplus funds from the terminal. Since Jeff didn't specify any split groups for payouts, all payouts go to the project's owner (the Bingle multisig).

For a detailed description of the fields in the structs above, see the natspec documentation for [`JBRulesetConfig`](https://github.com/Bananapus/nana-core/blob/main/src/structs/JBRulesetConfig.sol), [`JBRulesetMetadata`](https://github.com/Bananapus/nana-core/blob/main/src/structs/JBRulesetMetadata.sol), [`JBSplitGroup`](https://github.com/Bananapus/nana-core/blob/main/src/structs/JBSplitGroup.sol), [`JBSplit`](https://github.com/Bananapus/nana-core/blob/main/src/structs/JBSplit.sol), [`JBFundAccessLimitGroup`](https://github.com/Bananapus/nana-core/blob/main/src/structs/JBFundAccessLimitGroup.sol), and [`JBCurrencyAmount`](https://github.com/Bananapus/nana-core/blob/main/src/structs/JBCurrencyAmount.sol).

His `terminalConfigurations` array sets up two terminals. The first is the [`JBMultiTerminal`](https://github.com/Bananapus/nana-core/blob/main/src/JBMultiTerminal.sol), which the Bingle project uses to accept ETH payouts, make redemptions available, and manage payouts. The second terminal is the [`JBSwapTerminal`](https://github.com/Bananapus/nana-swap-terminal/blob/main/src/JBSwapTerminal.sol), which the Bingle project uses to accept USDC and convert them to ETH on payment (for a more detailed explanation, see [`nana-swap-terminal`](https://github.com/Bananapus/nana-swap-terminal)). The `terminalConfigurations` look like this:

```js
[
  {
    terminal: "0x789…", // This is the address of `JBMultiTerminal`.
    tokensToAccept: ["0x000000000000000000000000000000000000EEEe"], // The Bingle project accepts ETH (`JBConstants.NATIVE_TOKEN`) through this terminal.
  },
  {
    terminal: "0xABC…", // This is the address of `JBSwapTerminal`.
    tokensToAccept: ["0xA0b86991c6218b36c1d19D4a2e9Eb0cE3606eB48"], // The Bingle project accepts USDC through the swap terminal.
  },
];
```

Note that Jeff didn't have to set his controller – the controller he calls `launchProjectFor(…)` on sets itself as the project's controller in the [`JBDirectory`](https://github.com/Bananapus/nana-core/blob/main/src/JBDirectory.sol).

The controller also mints the [`JBProjects`](https://github.com/Bananapus/nana-core/blob/main/src/JBProjects.sol) ERC-721 which represents the project into the Bingle multisig's wallet, stores the project's metadata, queues the first ruleset, and sets up the terminals in the directory. The Bingle project is now live on Ethereum mainnet!

The Bingle multisig wants their project's token to be an ERC-20, so they call [`JBController.deployERC20For(…)`](https://github.com/Bananapus/nana-core/blob/main/src/JBController.sol#L620) to deploy the $BING token, which is a [`JBERC20`](https://github.com/Bananapus/nana-core/blob/main/src/JBERC20.sol) contract. From now on, the [`JBTokens`](https://github.com/Bananapus/nana-core/blob/main/src/JBTokens.sol) contract will automatically mint $BING ERC-20 tokens for payers.

### Paying a Project

Stacy wants to support Bingle and get $BING tokens, so she decides to pay Jeff's project 1 ETH. She calls [`JBMultiTerminal.pay(…)`](https://github.com/Bananapus/nana-core/blob/main/src/JBMultiTerminal.sol#L273), passing the following arguments:

| Parameter           | Value                                        | Explanation                                                                                                                                            |
| ------------------- | -------------------------------------------- | ------------------------------------------------------------------------------------------------------------------------------------------------------ |
| `projectId`         | `6`                                          | This is the Bingle project's ID from [`JBProjects`](https://github.com/Bananapus/nana-core/blob/main/src/JBProjects.sol)                               |
| `token`             | `0x000000000000000000000000000000000000EEEe` | Stacy is paying with ETH, represented by [`JBConstants.NATIVE_TOKEN`](https://github.com/Bananapus/nana-core/blob/main/src/libraries/JBConstants.sol). |
| `amount`            | `1000000000000000000`                        | 1 ETH, with 18 decimals.                                                                                                                               |
| `beneficiary`       | `0x379…` (`stacy.eth`)                       | Stacy wants to receive the tokens minted by her payment.                                                                                               |
| `minReturnedTokens` | `70000000000000000000`                       | Stacy expects to receive 70 tokens (with 18 decimals).                                                                                                 |
| `memo`              | `"Bingle rocks."`                            | This memo is included in the event emitted by the payment.                                                                                             |
| `metadata`          | `0x00`                                       | Metadata can be used to control custom features in hooks or terminals, but there's no need here.                                                       |

Since Stacy is paying with the native token (ETH), she has to include 1 ETH as her transaction's `msg.value`. Stacy expects to receive 70 tokens because:

- The ruleset has a weight of `100000000000000000000` (100 with 18 decimals), meaning the Bingle project mints 100 $BING per ETH paid.
- The ruleset has a 30% reserved rate, meaning 30 of the 100 $BING tokens minted are set aside for the reserved split group ([`JBSplitGroupIds.RESERVED_TOKENS`](https://github.com/Bananapus/nana-core/blob/main/src/libraries/JBSplitGroupIds.sol)). Stacy will get the 70 remaining $BING tokens. Because Stacy specified a `minReturnedTokens` of 70 tokens, the payment will revert if she doesn't receive at least that many tokens for some reason.

Once `pay(…)` is called, the Bingle project's terminal will:

1. Get the accounting context (see [`JBAccountingContext`](https://github.com/Bananapus/nana-core/blob/main/src/structs/JBAccountingContext.sol)) to use for the payment.
2. Record the payment in the terminal's store by calling [`JBTerminalStore.recordPaymentFrom(…)`](https://github.com/Bananapus/nana-core/blob/main/src/JBTerminalStore.sol#L300). The terminal store uses the ruleset's weight and the accounting context to calculate how many $BING tokens should be minted. It also checks whether the payment should use any hooks by checking the ruleset's data hook – the Bingle project has no data hooks, so the payment proceeds.
3. Using the results from the terminal store, the terminal calls the [`mintTokensOf(…)`](https://github.com/Bananapus/nana-core/blob/main/src/JBController.sol#L411) function on project's controller, with `useReservedRate` set to true. The controller then calls [`JBTokens.mintFor(…)`](https://github.com/Bananapus/nana-core/blob/main/src/JBTokens.sol#L191) to mint 70 tokens for the beneficiary (`stacy.eth`) and sets aside 30 tokens as "pending reserved tokens" (more on this [below](#sending-reserved-tokens-and-payouts)). Since the Bingle multisig deployed the $BING token, Stacy receives 70 $BING [`JBERC20`](https://github.com/Bananapus/nana-core/blob/main/src/JBERC20.sol) tokens in her wallet.
4. If there were a data hook, and that data hook had returned pay hooks for the terminal to use, the terminal would call their `afterPayRecordedWith(…)` functions here. Since this payment didn't use any hooks, the payment proceeds.
5. The terminal emits a `Pay` event with the payment details.

Now the Bingle project has a balance of 1 ETH in its [`JBMultiTerminal`](https://github.com/Bananapus/nana-core/blob/main/src/JBMultiTerminal.sol), and Stacy has 70 $BING tokens in her wallet!

### Sending Reserved Tokens and Payouts

Now that there are 30 reserved $BING tokens pending and 1 ETH in the Bingle project's terminal, Jeff decides the payouts and reserved tokens should be sent. Even though Jeff doesn't own the project (the Bingle multisig does), he can still send payouts and reserved tokens because they are public functions.

To mint and send out the pending reserved tokens, Jeff calls [`JBController.sendReservedTokensToSplitsOf(…)`](https://github.com/Bananapus/nana-core/blob/main/src/JBController.sol#L517). When this function is called, the controller mints the 30 pending reserved tokens and sends them out to the reserved token split group.

The 30 $BING tokens are minted and divided between the splits according to the rules described in [`JBSplit`](https://github.com/Bananapus/nana-core/blob/main/src/structs/JBSplit.sol). As a reminder, Jeff originally set up 2 reserved token splits:

1. 25% of the reserved tokens go to project #5. If project #5 had a payment terminal which accepted $BING, these tokens would be paid into that terminal. Since it doesn't, the tokens are sent to the wallet which owns project #5.
2. 30% go to Jeff's friend's wallet (`0x456…`). These tokens are sent directly to the wallet.
3. Since the splits don't add up to 100%, the remaining 45% go to the Bingle project's current owner, the Bingle multisig. If the Bingle project was transferred to a new owner, the reserved tokens would go to the new owner instead.

To send the payouts, Jeff calls [`JBMultiTerminal.sendPayoutsOf(…)`](https://github.com/Bananapus/nana-core/blob/main/src/JBMultiTerminal.sol#L397). When he does, the terminal:

1. Records the payment in the terminal store, calling [`JBTerminalStore.recordPayoutFor(…)`](https://github.com/Bananapus/nana-core/blob/main/src/JBTerminalStore.sol#L547). In this function, the terminal store makes sure the payout doesn't exceed the project's payout limits in [`JBFundAccessLimits`](https://github.com/Bananapus/nana-core/blob/main/src/JBFundAccessLimits.sol), calculates how much should be paid out based on the terminal's accounting context and price values reported by [`JBPrices`](https://github.com/Bananapus/nana-core/blob/main/src/JBPrices.sol), and updates the project's balance for the calling terminal.
2. Next, the terminal sends payouts to each split in the payout split group for the token (while following the rules described in [`JBSplit`](https://github.com/Bananapus/nana-core/blob/main/src/JBSplits.sol)). While doing this, the terminal calculates how much of what was paid out was eligible for fees. Since Jeff didn't set up any payout splits, the terminal proceesds.
3. Any funds that weren't paid out to splits are sent to the project's owner, which is the Bingle multisig. [`JBMultiTerminal`](https://github.com/Bananapus/nana-core/blob/main/src/JBMultiTerminal.sol#L79) charges a 2.5% fee on payouts to wallets, and 1 ETH is being paid to a wallet (the Bingle multisig), so 0.025 ETH is paid to project #1 (see [_Fees_](#fees)). If project #1 has a terminal which accepts ETH, this payment mints tokens from project #1 – those tokens are sent to the owner of the project paying the fees, which is the Bingle multisig.

At the end of this:

- The Bingle project has 0 ETH in its terminal.
- The Bingle project used its entire 1 ETH payout limit, so it can't send any more payouts until the ruleset ends. It can still receive payments.
- The Bingle multisig received 0.975 ETH, and 0.025 ETH's worth of tokens from project #1.

### Redeeming Tokens

After a few hours, Stacy decides she wants to redeem her 70 $BING tokens to get back some ETH. She calls [`JBMultiTerminal.redeemTokensOf(…)`](https://github.com/Bananapus/nana-core/blob/main/src/JBMultiTerminal.sol#L355) to redeem all of her $BING tokens, passing her own address as the beneficiary.

Redemptions are calculated based on:

- The number of tokens being redeemed (70 $BING).
- The total token supply. Let's say that a few more payments have come in, and there are now 700 $BING tokens in circulation. This means Stacy is redeeming 10% of the $BING supply.
- The project's balance. 7 ETH was paid in to mint the 700 $BING tokens, but 1 ETH was paid out, so the project's balance is 6 ETH.
- The ruleset's redemption rate, which is 100% for the Bingle project. This means that 10% of the $BING token can be redeemed for 10% of the balance.

This means that Stacy will receive 0.6 ETH by redeeming her 70 $BING tokens. When she calls the function, the terminal will:

1. Get the accounting context (see [`JBAccountingContext`](https://github.com/Bananapus/nana-core/blob/main/src/structs/JBAccountingContext.sol)) to use for the redemption.
2. Record the redemption in the terminal's store by calling [`JBTerminalStore.recordRedemptionFor(…)`](https://github.com/Bananapus/nana-core/blob/main/src/JBTerminalStore.sol#L421). The terminal store uses the current surplus (see [_Payouts_](#payouts)) and the numbers mentioned above to calculate how much ETH should be returned. It also checks whether the redemption should use any hooks by checking the ruleset's data hook – the Bingle project has no data hooks, so the redemption proceeds.
3. Using the results from the terminal store, the terminal calls the [`burnTokensOf(…)`](https://github.com/Bananapus/nana-core/blob/main/src/JBController.sol#L485) function on project's controller, which in turn calls [`JBTokens.burnFrom(…)`](https://github.com/Bananapus/nana-core/blob/main/src/JBTokens.sol#L219) to burn the tokens being redeemed.
4. If the redemption rate is less than 100%, [`JBMultiTerminal`](https://github.com/Bananapus/nana-core/blob/main/src/JBMultiTerminal.sol) would take a 2.5% fee from the amount being redeemed. Since the Bingle project has a 100% redemption rate, Stacy doesn't pay any fees.
5. If there were a data hook, and that data hook had returned redeem hooks for the terminal to use, the terminal would call their `afterRedeemRecordedWith(…)` functions here. Since this redemption didn't use any hooks, the redemption proceeds.
6. The terminal emits a `RedeemTokens` event with the redemption details.

Once the transaction has finished:

- Stacy receives 0.6 ETH in her wallet.
- Stacy has 0 $BING tokens in her wallet.
- The Bingle project has 5.4 ETH left in its terminal (which is all surplus).
- The total $BING supply is down to 630 tokens – when tokens are redeemed, they're burned and taken out of circulation.

See [_Redemptions_](#redemptions) for more details on how redemptions are calculated.<|MERGE_RESOLUTION|>--- conflicted
+++ resolved
@@ -254,17 +254,225 @@
 | [`JBDeadline`](https://github.com/Bananapus/nana-core/blob/main/src/JBDeadline.sol)                         | A ruleset approval hook which rejects rulesets if they are not queued at least `duration` seconds before the current ruleset ends. In other words, rulesets must be queued before the deadline to take effect. |
 | [`JBERC20`](https://github.com/Bananapus/nana-core/blob/main/src/JBERC20.sol)                               | An ERC-20 token which project have the option of using in `JBTokens` and `JBController`.                                                                                                                       |
 
-<<<<<<< HEAD
-=======
+## Conceptual Overview
+
+_If you prefer to learn by example, start with [Example Usage](#example-usage)._
+
+Juicebox is a flexible toolkit for launching and managing a treasury-backed token on EVMs.
+
+There are two main entry points for interacting with a Juicebox project:
+
+1. The project's terminals, which are the entry point for operations involving inflows and outflows of funds – payments, redemptions, payouts, and surplus allowance usage (more on this under [_Surplus Allowance_](#surplus-allowance)). Each project can use multiple terminals, and a single deployed terminal can be used by many projects.
+2. The project's controller, which is the entry point for most operations related to a project's rulesets (more on this later) and its tokens.
+
+`nana-core` provides a trusted and well-understood implementation for each: [`JBMultiTerminal`](https://github.com/Bananapus/nana-core/blob/main/src/JBMultiTerminal.sol) is a generic terminal which manages payments, redemptions, payouts, and surplus allowance spending (more on this later) in native/ERC-20 tokens, and [`JBController`](https://github.com/Bananapus/nana-core/blob/main/src/JBController.sol) is a straightforward controller which coordinates rulesets (more on this under [_Rulesets_](#rulesets)) and project tokens. Projects can also bring their own terminals (which implement [`IJBTerminal`](https://github.com/Bananapus/nana-core/blob/main/src/interfaces/IJBTerminal.sol)), or their own controllers (which implement [`IJBController`](https://github.com/Bananapus/nana-core/blob/main/src/interfaces/IJBController.sol)).
+
+If the project's rules allow it, a project can migrate from one controller to another one with [`JBController.migrateController(…)`](https://github.com/Bananapus/nana-core/blob/main/src/JBController.sol#L539), or from one terminal to another with [`JBMultiTerminal.migrateBalanceOf(…)`](https://github.com/Bananapus/nana-core/blob/main/src/JBMultiTerminal.sol#L467).
+
+[`JBDirectory`](https://github.com/Bananapus/nana-core/blob/main/src/JBDirectory.sol) stores mappings of each project's current controller and terminals. It also stores their primary terminals – the primary terminal for a token is where payments in that token are routed to by default.
+
+To launch a Juicebox project, any address can call [`JBController.launchProjectFor(…)`](https://github.com/Bananapus/nana-core/blob/main/src/JBController.sol#L291), which will:
+
+1. Mint the project's ERC-721 into the owner's wallet. Whoever owns this NFT is the project's owner, and has permission to manage the project's rules. These NFTs are stored in the [`JBProjects`](https://github.com/Bananapus/nana-core/blob/main/src/JBProjects.sol) contract.
+2. Store the project's metadata (if provided). This is typically an IPFS hash pointing to a [JSON file with the project's name, description, and logo](https://docs.juicebox.money/dev/frontend/metadata/), but clients can use any metadata schema they'd like.
+3. Set itself (the controller being called) as the project's controller in the [`JBDirectory`](https://github.com/Bananapus/nana-core/blob/main/src/JBDirectory.sol).
+4. Queue the first rulesets. More on this below.
+5. Set up any provided terminals as the project's terminals in the [`JBDirectory`](https://github.com/Bananapus/nana-core/blob/main/src/JBDirectory.sol).
+
+### Rulesets
+
+The rules which dictate a project's behavior—including what happens when the project is paid, how its funds can be accessed, and how the project's rules can change in the future—are expressed as a queue of _rulesets_. A ruleset is a list of all the rules that currently apply to a project, which lasts for a pre-defined duration. The project's owner can add new rulesets to the end of the queue at any time by calling [`JBController.queueRulesetsOf(…)`](https://github.com/Bananapus/nana-core/blob/main/src/JBController.sol#L376).
+
+Rulesets are stored and managed by the [`JBRulesets`](https://github.com/Bananapus/nana-core/blob/main/src/JBRulesets.sol) contract, and are represented by the [`JBRuleset`](https://github.com/Bananapus/nana-core/blob/main/src/structs/JBRuleset.sol) and [`JBRulesetMetadata`](https://github.com/Bananapus/nana-core/blob/main/src/structs/JBRulesetMetadata.sol) structs. As mentioned above, the entry point for ruleset operations is the project's controller.
+
+When a ruleset ends:
+
+- If there are rulesets in the queue, the project will move on to the next one.
+- If the ruleset queue is empty, the current ruleset keeps cycling (_i.e._ re-starting with the same duration).
+
+As a special case, if the ruleset queue is empty AND the current ruleset has a duration of `0`, it lasts indefinitely. In this situation, when a new ruleset is queued, it will go into effect immediately.
+
+Rulesets give project creators the ability to update their project's rules over time, and also allows them to offer supporters contractual guarantees about the project's future. A properly designed ruleset can guarantee refunds to supporters, or make certain kinds of rugpulls impossible.
+
+Projects can further constrain their ability to change the project's rules with an _approval hook_ (more on this under [_Hooks_](#hooks)). This is a customizable contract attached to each ruleset, used to determine whether the next ruleset in the queue is approved to take effect. `nana-core` provides the [`JBDeadline`](https://github.com/Bananapus/nana-core/blob/main/src/JBDeadline.sol) approval hook, which rejects rulesets if they are not queued at least `N` seconds before the current ruleset ends. In other words, rulesets must be queued before a deadline to take effect. `JBDeadline` offers a clear window during which supporters can review upcoming changes and react to them (for example, by redeeming or selling their project tokens) before they are implemented.
+
+### Distributing Funds
+
+Aside from redemptions (see [_Redemptions_](#redemptions)), funds can be accessed from a project's terminals in two ways: payouts or surplus allowance.
+
+#### Payouts
+
+Payouts are the primary way a project can distribute funds from its terminals. Anyone can send a project's payouts with [`JBMultiTerminal.sendPayoutsOf(…)`](https://github.com/Bananapus/nana-core/blob/main/src/JBMultiTerminal.sol#L397), which pays out funds within the bounds of the ruleset's pre-defined payout limits:
+
+Each ruleset is associated with a list of _payout limits_, which are stored in [`JBFundAccessLimits`](https://github.com/Bananapus/nana-core/blob/main/src/JBFundAccessLimits.sol). Each payout limit specifies an amount of funds that can be withdrawn from a project's terminals in terms of a specific currency. If a payout limit's currency is different from the currency used in a terminal, the amount of funds which can be paid out from that terminal varies depending on their exchange rate, as reported by [`JBPrices`](https://github.com/Bananapus/nana-core/blob/main/src/JBPrices.sol). Payout limits can only be set by the project's controller, and are set when a ruleset is queued.
+
+The sum of a ruleset's payout limits is the maximum amount of funds a project can pay out from its terminals during that ruleset. By default, all payouts go to the project's owner, but the owner can send payouts to multiple _splits_, which are other wallets or projects which will receive a percent of the payouts. Splits are stored and managed by [`JBSplits`](https://github.com/Bananapus/nana-core/blob/main/src/JBSplits.sol) – you can learn how splits are represented in the [`JBSplit`](https://github.com/Bananapus/nana-core/blob/main/src/structs/JBSplit.sol) struct.
+
+Splits are stored slightly differently from the project's other rules, and can be changed by the project's owner at any time (independently of the ruleset) with [`JBController.setSplitGroupsOf(…)`](https://github.com/Bananapus/nana-core/blob/main/src/JBController.sol#L593) unless they are locked – splits have an optional `lockedUntil` timestamp which prevents them from being changed until that time has passed.
+
+Payout limits reset at the start of each ruleset – projects can use rulesets as a regular cadence for recurring payouts. If payouts are not sent out during a ruleset, the funds stay in the project's terminals.
+
+Funds in excess of the payout limits are "surplus funds". Surplus funds stay in the terminals, serving as a runway for payouts in future rulesets. If the project has redemptions enabled, token holders can redeem their tokens to reclaim some of the surplus funds.
+
+#### Surplus Allowance
+
+Project creators also have the option to withdraw surplus funds from a terminal with [`JBMultiTerminal.useAllowanceOf(…)`](https://github.com/Bananapus/nana-core/blob/main/src/JBMultiTerminal.sol#L432), which withdraws surplus funds for the `beneficiary` specified by the project owner up to the pre-defined surplus allowance limit:
+
+Like payout limits, surplus allowance limits are stored in [`JBFundAccessLimits`](https://github.com/Bananapus/nana-core/blob/main/src/JBFundAccessLimits.sol), and each surplus allowance limit specifies an amount of funds that can be withdrawn from a project's terminals in terms of a specific currency. Surplus allowance limits can only be set by the project's controller, and are set when a ruleset is queued.
+
+_Unlike_ payout limits, the surplus allowance **does not** reset at the start of each ruleset – once the surplus allowance is used, a new surplus allowance must be initialized by the controller before further surplus can be withdrawn. Surplus allowance is sometimes used for discretionary spending. Most projects use a surplus allowance of `0`, meaning the owner cannot withdraw surplus funds.
+
+### Payments, Tokens, and Redemptions
+
+Juicebox project can receive funds in two ways:
+
+1. Funds can simply be added to a project's balance in a terminal with [`JBMultiTerminal.addToBalanceOf(…)`](https://github.com/Bananapus/nana-core/blob/main/src/JBMultiTerminal.sol).
+2. More often, a project is paid with [`JBMultiTerminal.pay(…)`](https://github.com/Bananapus/nana-core/blob/main/src/JBMultiTerminal.sol), minting credits or tokens for the payer or a beneficiary they specify.
+
+By default, the [`JBTokens`](https://github.com/Bananapus/nana-core/blob/main/src/JBTokens.sol) contract tracks credit balances for a project's payers. Credits are a simple accounting mechanism – they can be transferred with [`JBController.transferCreditsFrom(…)`](https://github.com/Bananapus/nana-core/blob/main/src/JBController.sol#L686), or redeemed with [`JBMultiTerminal.redeemTokensOf(…)`](https://github.com/Bananapus/nana-core/blob/main/src/JBMultiTerminal.sol#L355) (redeeming reclaims some funds from the project's terminal – read more under [_Redemptions_](#redemptions)).
+
+A project's creator can call [`JBController.deployERC20For(…)`](https://github.com/Bananapus/nana-core/blob/main/src/JBController.sol#L620) to deploy a [`JBERC20`](https://github.com/Bananapus/nana-core/blob/main/src/JBERC20.sol) token for their project which can be traded on exchanges, used for on-chain voting (`JBERC20` implements `ERC20Votes`), and more. From then on, [`JBTokens`](https://github.com/Bananapus/nana-core/blob/main/src/JBTokens.sol) will track balances in both credits _and_ the ERC-20 token. Credit holders can use [`JBController.claimTokensFor(…)`](https://github.com/Bananapus/nana-core/blob/main/src/JBController.sol#L664) to exchange their credits for the ERC-20 tokens, and like credits, tokens can be redeemed with [`JBMultiTerminal.redeemTokensOf(…)`](https://github.com/Bananapus/nana-core/blob/main/src/JBMultiTerminal.sol#L355).
+
+Project creators can bring their own token as long as it implements [`IJBToken`](https://github.com/Bananapus/nana-core/blob/main/src/interfaces/IJBToken.sol), and set it as their project's token using [`JBController.setTokenFor(…)`](https://github.com/Bananapus/nana-core/blob/main/src/JBController.sol#L647).
+
+When someone pays a project, the number of credits or tokens they receive is determined by the ruleset:
+
+1. If the payment is not in the ruleset's _base currency_ ([`JBRulesetMetadata.baseCurrency`](https://github.com/Bananapus/nana-core/blob/main/src/structs/JBRulesetMetadata.sol)), use [`JBPrices`](https://github.com/Bananapus/nana-core/blob/main/src/JBPrices.sol) to figure out how much the payment is worth in terms of the base currency. For example, if the base currency is USD and the payment is in ETH, use an ETH/USD price feed (like [`JBChainlinkV3PriceFeed`](https://github.com/Bananapus/nana-core/blob/main/src/JBChainlinkV3PriceFeed.sol)) to convert the payment to USD.
+2. The value, now expressed in terms of the base currency, gets multiplied by the ruleset's _weight_ ([`JBRuleset.weight`](https://github.com/Bananapus/nana-core/blob/main/src/structs/JBRuleset.sol)) to determine the number of credits or tokens that will be minted.
+3. The number of credits or tokens the beneficiary receives is then reduced by the ruleset's _reserved rate_ ([`JBRulesetMetadata.reservedRate`](https://github.com/Bananapus/nana-core/blob/main/src/structs/JBRulesetMetadata.sol) expressed as a fraction out of [`JBConstants.MAX_RESERVED_RATE`](https://github.com/Bananapus/nana-core/blob/main/src/libraries/JBConstants.sol)). For example, if the reserved rate is 20%, the beneficiary will receive 80% of the tokens minted by the payment. The remaining 20% is reserved for a list of reserved splits which are managed by [`JBSplits`](https://github.com/Bananapus/nana-core/blob/main/src/JBSplits.sol) (just like [payout splits](#payouts)).
+
+If the ruleset queue is empty and a ruleset is cycling (re-starting each time it ends), the ruleset's _decay rate_ ([`JBRuleset.decayRate`](https://github.com/Bananapus/nana-core/blob/main/src/structs/JBRuleset.sol), expressed as a fraction out of [`JBConstants.MAX_DECAY_RATE`](https://github.com/Bananapus/nana-core/blob/main/src/libraries/JBConstants.sol)) automatically reduces the weight each cycle. With a 5% decay rate, the weight gets reduced to 95% of its initial value in the second cycle, 90.25% in the third, and so on. This can be used to reward early supporters for taking on more risk without the need to manually queue new cycles.
+
+#### Redemptions
+
+Credits and project tokens can be redeemed to reclaim some funds from the treasury with [`JBMultiTerminal.redeemTokensOf(…)`](https://github.com/Bananapus/nana-core/blob/main/src/JBMultiTerminal.sol#L355). Only funds not being used for payouts (surplus funds) are available for redemption, so if a project's combined payout limits exceed its combined terminal balances, it can't be redeemed from. Redemptions are influenced by the ruleset's _redemption rate_ ([`JBRulesetMetadata.redemptionRate`](https://github.com/Bananapus/nana-core/blob/main/src/structs/JBRulesetMetadata.sol), expressed as a fraction out of [`JBConstants.MAX_REDEMPTION_RATE`](https://github.com/Bananapus/nana-core/blob/main/src/libraries/JBConstants.sol)):
+
+1. With a 0% redemption rate, redemptions are turned off.
+2. With a 100% redemption rate, redemptions are 1:1 — somebody redeeming 10% of all project tokens will receive 10% of the surplus funds.
+3. Between 0% and 100%, redemptions are scaled down by the redemption rate. For example, with a 50% redemption rate, somebody redeeming 10% of all project tokens will receive **about** $10\% \times 50\% = 5\%$ of the surplus funds. The other ~5% stays in the project, _increasing the redemption value of everyone else's tokens_ (because the ratio of surplus to tokens has increased).
+
+The lower the redemption rate, the more of an incentive for token holders to redeem later than others – earlier redeemers receive less of the surplus than later ones. The majority of projects use a redemption rate of 0% (redemptions disabled) or 100% (1:1 redemptions).
+
+<details>
+  <summary>Redemption Bonding Curve</summary>
+  
+With a 50% redemption rate, somebody redeeming 10% of all project tokens technically receives **slightly more** than 5% of the surplus funds. This is because a redemption rate between 0% and 100% enables redemptions along a bonding curve. Specifically, the formula is:
+
+$$f(x) = \frac{s \cdot x}{t} \times \left( r + \frac{x(1 - r)}{t} \right)$$
+
+Where:
+
+- $f(x)$ is the amount of funds reclaimed by redeeming $x$ tokens,
+- $r$ is the redemption rate (from 0 to 1),
+- $s$ is the amount of surplus funds (the funds available for redemption), and
+- $t$ is the current token supply.
+
+</details>
+
+### Permissions
+
+[`JBPermissions`](https://github.com/Bananapus/nana-core/blob/main/src/JBPermissions.sol) allows one address to grant another address permission to call functions in Juicebox contracts on their behalf. Each ID in [`JBPermissionIds`](https://github.com/Bananapus/nana-permission-ids/blob/master/src/JBPermissionIds.sol) grants access to a specific set of these functions, which can be granted to another address with [`JBPermissions.setPermissionsFor(…)`](https://github.com/Bananapus/nana-core/blob/main/src/JBPermissions.sol#L105).
+
+For example, if `alice.eth` owns project ID #5, she can queue new rulesets for the project. If `alice.eth` gives `bob.eth` permission to `QUEUE_RULESETS`, `bob.eth` can also queue rulesets for project ID #5.
+
+<details>
+  <summary>Permission IDs</summary>
+
+| ID  | Name                            | Description                                                                                        | Used By                                                                     |
+| --- | ------------------------------- | -------------------------------------------------------------------------------------------------- | --------------------------------------------------------------------------- |
+| 1   | `ROOT`                          | All permissions across every contract. Very dangerous.                                             |                                                                             |
+| 2   | `QUEUE_RULESETS`                | Permission to call `JBController.queueRulesetsOf` and `JBController.launchRulesetsFor`.            | [`nana-core`](https://github.com/Bananapus/nana-core)                       |
+| 3   | `REDEEM_TOKENS`                 | Permission to call `JBMultiTerminal.redeemTokensOf`.                                               | [`nana-core`](https://github.com/Bananapus/nana-core)                       |
+| 4   | `MIGRATE_CONTROLLER`            | Permission to call `JBController.migrateController`.                                               | [`nana-core`](https://github.com/Bananapus/nana-core)                       |
+| 5   | `MIGRATE_TERMINAL`              | Permission to call `JBMultiTerminal.migrateBalanceOf`.                                             | [`nana-core`](https://github.com/Bananapus/nana-core)                       |
+| 6   | `SET_PROJECT_METADATA`          | Permission to call `JBController.setUriOf`.                                                        | [`nana-core`](https://github.com/Bananapus/nana-core)                       |
+| 7   | `DEPLOY_ERC20`                  | Permission to call `JBController.deployERC20For`.                                                  | [`nana-core`](https://github.com/Bananapus/nana-core)                       |
+| 8   | `SET_TOKEN`                     | Permission to call `JBController.setTokenFor`.                                                     | [`nana-core`](https://github.com/Bananapus/nana-core)                       |
+| 9   | `MINT_TOKENS`                   | Permission to call `JBController.mintTokensOf`.                                                    | [`nana-core`](https://github.com/Bananapus/nana-core)                       |
+| 10  | `BURN_TOKENS`                   | Permission to call `JBController.burnTokensOf`.                                                    | [`nana-core`](https://github.com/Bananapus/nana-core)                       |
+| 11  | `CLAIM_TOKENS`                  | Permission to call `JBController.claimTokensFor`.                                                  | [`nana-core`](https://github.com/Bananapus/nana-core)                       |
+| 12  | `TRANSFER_CREDITS`              | Permission to call `JBController.transferCreditsFrom`.                                             | [`nana-core`](https://github.com/Bananapus/nana-core)                       |
+| 13  | `SET_CONTROLLER`                | Permission to call `JBDirectory.setControllerOf`.                                                  | [`nana-core`](https://github.com/Bananapus/nana-core)                       |
+| 14  | `SET_TERMINALS`                 | Permission to call `JBDirectory.setTerminalsOf`.                                                   | [`nana-core`](https://github.com/Bananapus/nana-core)                       |
+| 15  | `SET_PRIMARY_TERMINAL`          | Permission to call `JBDirectory.setPrimaryTerminalOf`.                                             | [`nana-core`](https://github.com/Bananapus/nana-core)                       |
+| 16  | `USE_ALLOWANCE`                 | Permission to call `JBMultiTerminal.useAllowanceOf`.                                               | [`nana-core`](https://github.com/Bananapus/nana-core)                       |
+| 17  | `SET_SPLIT_GROUPS`              | Permission to call `JBController.setSplitGroupsOf`.                                                | [`nana-core`](https://github.com/Bananapus/nana-core)                       |
+| 18  | `ADD_PRICE_FEED`                | Permission to call `JBPrices.addPriceFeedFor`.                                                     | [`nana-core`](https://github.com/Bananapus/nana-core)                       |
+| 19  | `ADD_ACCOUNTING_CONTEXTS`       | Permission to call `JBMultiTerminal.addAccountingContextsFor`.                                     | [`nana-core`](https://github.com/Bananapus/nana-core)                       |
+| 20  | `SET_ENS_NAME`                  | Permission to call `JBProjectHandles.setEnsNamePartsFor`.                                          | [`nana-project-handles`](https://github.com/Bananapus/nana-project-handles) |
+| 21  | `ADJUST_721_TIERS`              | Permission to call `JB721TiersHook.adjustTiers`.                                                   | [`nana-721-hook`](https://github.com/Bananapus/nana-721-hook)               |
+| 22  | `SET_721_METADATA`              | Permission to call `JB721TiersHook.setMetadata`.                                                   | [`nana-721-hook`](https://github.com/Bananapus/nana-721-hook)               |
+| 23  | `MINT_721`                      | Permission to call `JB721TiersHook.mintFor`.                                                       | [`nana-721-hook`](https://github.com/Bananapus/nana-721-hook)               |
+| 24  | `SET_BUYBACK_TWAP`              | Permission to call `JBBuybackHook.setTwapWindowOf` and `JBBuybackHook.setTwapSlippageToleranceOf`. | [`nana-buyback-hook`](https://github.com/Bananapus/nana-buyback-hook)       |
+| 25  | `SET_BUYBACK_POOL`              | Permission to call `JBBuybackHook.setPoolFor`.                                                     | [`nana-buyback-hook`](https://github.com/Bananapus/nana-buyback-hook)       |
+| 26  | `ADD_SWAP_TERMINAL_POOL`        | Permission to call `JBSwapTerminal.addDefaultPool`.                                                | [`nana-swap-terminal`](https://github.com/Bananapus/nana-swap-terminal)     |
+| 27  | `ADD_SWAP_TERMINAL_TWAP_PARAMS` | Permission to call `JBSwapTerminal.addTwapParamsFor`.                                              | [`nana-swap-terminal`](https://github.com/Bananapus/nana-swap-terminal)     |
+| 28  | `MAP_SUCKER_TOKEN`              | Permission to call `BPSucker.mapToken`.                                                            | [`nana-suckers`](https://github.com/Bananapus/nana-suckers)                 |
+| 29  | `DEPLOY_SUCKERS`                | Permission to call `BPSuckerRegistry.deploySuckersFor`.                                            | [`nana-suckers`](https://github.com/Bananapus/nana-suckers)                 |
+
+</details>
+
+### Hooks
+
+"Hook" is a generic term for customizable contracts which "hook" into flows throughout the protocol and can be used to define custom functionality.
+
+#### Ruleset Approval Hook
+
+Each ruleset can have a _ruleset approval hook_ (an [`IJBRulesetApprovalHook`](https://github.com/Bananapus/nana-core/blob/main/src/interfaces/IJBRulesetApprovalHook.sol) under [`JBRuleset.approvalHook`](https://github.com/Bananapus/nana-core/blob/main/src/structs/JBRuleset.sol)). Before the next ruleset in the queue goes into effect, it must be approved by the current ruleset's ruleset approval hook. If the ruleset approval hook rejects the next ruleset, the next ruleset does not go into effect and the current ruleset keeps cycling.
+
+`nana-core` provides the [`JBDeadline`](https://github.com/Bananapus/nana-core/blob/main/src/JBDeadline.sol) ruleset approval hook, described under [_Rulesets_](#rulesets), and project creators can bring their own ruleset approval hooks to enforce custom rules for whether rulesets can take effect.
+
+#### Data Hooks
+
+Each ruleset can have a _data hook_ (an [`IJBRulesetDataHook`](https://github.com/Bananapus/nana-core/blob/main/src/interfaces/IJBRulesetDataHook.sol) under [`JBRulesetMetadata.dataHook`](https://github.com/Bananapus/nana-core/blob/main/src/structs/JBRulesetMetadata.sol)) which extends any terminal's payment or redemption functionality by overriding the original weight or memo based on custom logic. Data hooks can also specify pay or redeem hooks for the terminal to fulfill, or allow addresses to mint a project's tokens on-demand.
+
+The ruleset's data hook is called by the terminal upon payments if [`JBRulesetMetadata.useDataHookForPay`](https://github.com/Bananapus/nana-core/blob/main/src/structs/JBRulesetMetadata.sol) is true, and upon redemptions if [`JBRulesetMetadata.useDataHookForRedeem`](https://github.com/Bananapus/nana-core/blob/main/src/structs/JBRulesetMetadata.sol) is true. Data hooks operate _before_ the payment or redemption is recorded in the [`JBTerminalStore`](https://github.com/Bananapus/nana-core/blob/main/src/JBTerminalStore.sol).
+
+#### Pay Hooks
+
+The data hook can return one or more _pay hooks_ for the terminal to call after its `pay(…)` logic completes and has been recorded in the [`JBTerminalStore`](https://github.com/Bananapus/nana-core/blob/main/src/JBTerminalStore.sol). Pay hooks implement [`IJBPayHook`](https://github.com/Bananapus/nana-core/blob/main/src/interfaces/IJBPayHook.sol), and can be used to implement custom logic triggered by payments.
+
+A common pattern is for a single contract to be both a data hook and a pay hook. [`JB721TiersHook`](https://github.com/Bananapus/nana-721-hook/blob/main/src/JB721TiersHook.sol) (from [`nana-721-hook`](https://github.com/Bananapus/nana-721-hook)) and [`JBBuybackHook`](https://github.com/Bananapus/nana-buyback-hook/blob/main/src/JBBuybackHook.sol) (from [`nana-buyback-hook`](https://github.com/Bananapus/nana-buyback-hook)) are both examples of this.
+
+#### Redeem Hooks
+
+The data hook can return one or more _redeem hooks_ for the terminal to call after its `redeemTokensOf(…)` logic completes and has been recorded in the [`JBTerminalStore`](https://github.com/Bananapus/nana-core/blob/main/src/JBTerminalStore.sol). Redeem hooks implement [`IJBRedeemHook`](https://github.com/Bananapus/nana-core/blob/main/src/interfaces/IJBRedeemHook.sol), and can be used to implement custom logic triggered by redemptions.
+
+Like pay hooks, a single contract can be a data hook and a redeem hook. [`JB721TiersHook`](https://github.com/Bananapus/nana-721-hook/blob/main/src/JB721TiersHook.sol) (from [`nana-721-hook`](https://github.com/Bananapus/nana-721-hook)) is a data hook, a pay hook, **and** a redeem hook.
+
+#### Split Hooks
+
+Each split can have a _split hook_ (an [`IJBSplitHook`](https://github.com/Bananapus/nana-core/blob/main/src/interfaces/IJBSplitHook.sol) under [`JBSplit.splitHook`](https://github.com/Bananapus/nana-core/blob/main/src/structs/JBSplit.sol)) which defines custom logic, triggered when a terminal is processing a payout to that split – the terminal optimistically transfers the tokens to the split and calls its `processSplitWith(…)` function.
+
+### Fees
+
+Terminals have the option to charge fees. [`JBMultiTerminal`](https://github.com/Bananapus/nana-core/blob/main/src/JBMultiTerminal.sol) charges a 2.5% fee on payouts to addresses, surplus allowance usage, and redemptions if the redemption rate is less than 100%:
+
+1. Projects pay a 2.5% fee when they pay addresses with [`JBMultiTerminal.sendPayoutsOf(…)`](https://github.com/Bananapus/nana-core/blob/main/src/JBMultiTerminal.sol#L397) – payouts to other projects don't incur fees.
+2. Project owners pay a 2.5% fee when they use surplus allowance with [`JBMultiTerminal.useAllowanceOf(…)`](https://github.com/Bananapus/nana-core/blob/main/src/JBMultiTerminal.sol#L432).
+3. If the redemption rate is not 100%, redeemers pay a 2.5% fee on redemptions through [`JBMultiTerminal.redeemTokensOf(…)`](https://github.com/Bananapus/nana-core/blob/main/src/JBMultiTerminal.sol#L355).
+
+[`JBMultiTerminal`](https://github.com/Bananapus/nana-core/blob/main/src/JBMultiTerminal.sol) sends fees to Project ID #1, which is the first project launched during the deployment process.
+
+#### Held Fees
+
+If a ruleset has [`JBRulesetMetadata.holdFees`](https://github.com/Bananapus/nana-core/blob/main/src/structs/JBRulesetMetadata.sol) set to true, `JBMultiTerminal` will not immediately pay the fees to project #1. Instead, the fees will be held in the terminal, and can be unlocked (returned to the project's balance) by adding the same amount of funds that incurred the fees back to the project's balance (by calling [`JBMultiTerminal.addToBalanceOf(…)`](https://github.com/Bananapus/nana-core/blob/main/src/JBMultiTerminal.sol#L314) with `shouldReturnHeldFees` set to true). Held fees are "safe" for 28 days – after that time, anyone can process them by calling [`JBMultiTerminal.processHeldFeesOf(…)`](https://github.com/Bananapus/nana-core/blob/main/src/JBMultiTerminal.sol#L520).
+
+#### Feeless Addresses
+
+[`JBFeelessAddresses`](https://github.com/Bananapus/nana-core/blob/main/src/JBFeelessAddresses.sol) manages a list of addresses which are exempt from fees. Feeless addresses can receive payouts, use surplus allowance, or be the beneficiary of redemptions without incurring fees. Only the contract's owner can add or remove feeless addresses.
+
 ## Example Usage
 
-_For a thorough core protocol overview, see the [Conceptual Overview](#conceptual-overview) section._
+_For an explicit explanation, see the [Conceptual Overview](#conceptual-overview)._
+
+### Launching a Project
 
 Jeff wants to raise funds for his startup, "Bingle". He decides to launch a Bingle Juicebox project on Ethereum mainnet. To launch his project, he calls [`JBController.launchProjectFor(…)`](https://github.com/Bananapus/nana-core/blob/main/src/JBController.sol#L291), passing the following arguments:
 
 | Param                    | Value                                            | Why                                                                                                                  |
 | ------------------------ | ------------------------------------------------ | -------------------------------------------------------------------------------------------------------------------- |
-| `owner`                  | `bingle.eth`                                     | This is the Bingle multisig, which Jeff wants to use to safely manage the project.                                   |
+| `owner`                  | `0x765…` (`bingle.eth`)                          | This is the Bingle multisig, which Jeff wants to use to safely manage the project.                                   |
 | `projectUri`             | `QmQHGuXv7nDh1rxj48HnzFtwvVxwF1KU9AfB6HbfG8fmJF` | This IPFS hash points to a JSON file with the [Bingle metadata](https://docs.juicebox.money/dev/frontend/metadata/). |
 | `rulesetConfigurations`  | `[…]`                                            | More below.                                                                                                          |
 | `terminalConfigurations` | `[…]`                                            | More below.                                                                                                          |
@@ -367,328 +575,6 @@
 
 The controller also mints the [`JBProjects`](https://github.com/Bananapus/nana-core/blob/main/src/JBProjects.sol) ERC-721 which represents the project into the Bingle multisig's wallet, stores the project's metadata, queues the first ruleset, and sets up the terminals in the directory. The Bingle project is now live on Ethereum mainnet!
 
->>>>>>> aa4b86a2
-## Conceptual Overview
-
-_If you prefer to learn by example, start with [Example Usage](#example-usage)._
-
-Juicebox is a flexible toolkit for launching and managing a treasury-backed token on EVMs.
-
-There are two main entry points for interacting with a Juicebox project:
-
-1. The project's terminals, which are the entry point for operations involving inflows and outflows of funds – payments, redemptions, payouts, and surplus allowance usage (more on this under [_Surplus Allowance_](#surplus-allowance)). Each project can use multiple terminals, and a single deployed terminal can be used by many projects.
-2. The project's controller, which is the entry point for most operations related to a project's rulesets (more on this later) and its tokens.
-
-`nana-core` provides a trusted and well-understood implementation for each: [`JBMultiTerminal`](https://github.com/Bananapus/nana-core/blob/main/src/JBMultiTerminal.sol) is a generic terminal which manages payments, redemptions, payouts, and surplus allowance spending (more on this later) in native/ERC-20 tokens, and [`JBController`](https://github.com/Bananapus/nana-core/blob/main/src/JBController.sol) is a straightforward controller which coordinates rulesets (more on this under [_Rulesets_](#rulesets)) and project tokens. Projects can also bring their own terminals (which implement [`IJBTerminal`](https://github.com/Bananapus/nana-core/blob/main/src/interfaces/IJBTerminal.sol)), or their own controllers (which implement [`IJBController`](https://github.com/Bananapus/nana-core/blob/main/src/interfaces/IJBController.sol)).
-
-If the project's rules allow it, a project can migrate from one controller to another one with [`JBController.migrateController(…)`](https://github.com/Bananapus/nana-core/blob/main/src/JBController.sol#L539), or from one terminal to another with [`JBMultiTerminal.migrateBalanceOf(…)`](https://github.com/Bananapus/nana-core/blob/main/src/JBMultiTerminal.sol#L467).
-
-[`JBDirectory`](https://github.com/Bananapus/nana-core/blob/main/src/JBDirectory.sol) stores mappings of each project's current controller and terminals. It also stores their primary terminals – the primary terminal for a token is where payments in that token are routed to by default.
-
-To launch a Juicebox project, any address can call [`JBController.launchProjectFor(…)`](https://github.com/Bananapus/nana-core/blob/main/src/JBController.sol#L291), which will:
-
-1. Mint the project's ERC-721 into the owner's wallet. Whoever owns this NFT is the project's owner, and has permission to manage the project's rules. These NFTs are stored in the [`JBProjects`](https://github.com/Bananapus/nana-core/blob/main/src/JBProjects.sol) contract.
-2. Store the project's metadata (if provided). This is typically an IPFS hash pointing to a [JSON file with the project's name, description, and logo](https://docs.juicebox.money/dev/frontend/metadata/), but clients can use any metadata schema they'd like.
-3. Set itself (the controller being called) as the project's controller in the [`JBDirectory`](https://github.com/Bananapus/nana-core/blob/main/src/JBDirectory.sol).
-4. Queue the first rulesets. More on this below.
-5. Set up any provided terminals as the project's terminals in the [`JBDirectory`](https://github.com/Bananapus/nana-core/blob/main/src/JBDirectory.sol).
-
-### Rulesets
-
-The rules which dictate a project's behavior—including what happens when the project is paid, how its funds can be accessed, and how the project's rules can change in the future—are expressed as a queue of _rulesets_. A ruleset is a list of all the rules that currently apply to a project, which lasts for a pre-defined duration. The project's owner can add new rulesets to the end of the queue at any time by calling [`JBController.queueRulesetsOf(…)`](https://github.com/Bananapus/nana-core/blob/main/src/JBController.sol#L376).
-
-Rulesets are stored and managed by the [`JBRulesets`](https://github.com/Bananapus/nana-core/blob/main/src/JBRulesets.sol) contract, and are represented by the [`JBRuleset`](https://github.com/Bananapus/nana-core/blob/main/src/structs/JBRuleset.sol) and [`JBRulesetMetadata`](https://github.com/Bananapus/nana-core/blob/main/src/structs/JBRulesetMetadata.sol) structs. As mentioned above, the entry point for ruleset operations is the project's controller.
-
-When a ruleset ends:
-
-- If there are rulesets in the queue, the project will move on to the next one.
-- If the ruleset queue is empty, the current ruleset keeps cycling (_i.e._ re-starting with the same duration).
-
-As a special case, if the ruleset queue is empty AND the current ruleset has a duration of `0`, it lasts indefinitely. In this situation, when a new ruleset is queued, it will go into effect immediately.
-
-Rulesets give project creators the ability to update their project's rules over time, and also allows them to offer supporters contractual guarantees about the project's future. A properly designed ruleset can guarantee refunds to supporters, or make certain kinds of rugpulls impossible.
-
-Projects can further constrain their ability to change the project's rules with an _approval hook_ (more on this under [_Hooks_](#hooks)). This is a customizable contract attached to each ruleset, used to determine whether the next ruleset in the queue is approved to take effect. `nana-core` provides the [`JBDeadline`](https://github.com/Bananapus/nana-core/blob/main/src/JBDeadline.sol) approval hook, which rejects rulesets if they are not queued at least `N` seconds before the current ruleset ends. In other words, rulesets must be queued before a deadline to take effect. `JBDeadline` offers a clear window during which supporters can review upcoming changes and react to them (for example, by redeeming or selling their project tokens) before they are implemented.
-
-### Distributing Funds
-
-Aside from redemptions (see [_Redemptions_](#redemptions)), funds can be accessed from a project's terminals in two ways: payouts or surplus allowance.
-
-#### Payouts
-
-Payouts are the primary way a project can distribute funds from its terminals. Anyone can send a project's payouts with [`JBMultiTerminal.sendPayoutsOf(…)`](https://github.com/Bananapus/nana-core/blob/main/src/JBMultiTerminal.sol#L397), which pays out funds within the bounds of the ruleset's pre-defined payout limits:
-
-Each ruleset is associated with a list of _payout limits_, which are stored in [`JBFundAccessLimits`](https://github.com/Bananapus/nana-core/blob/main/src/JBFundAccessLimits.sol). Each payout limit specifies an amount of funds that can be withdrawn from a project's terminals in terms of a specific currency. If a payout limit's currency is different from the currency used in a terminal, the amount of funds which can be paid out from that terminal varies depending on their exchange rate, as reported by [`JBPrices`](https://github.com/Bananapus/nana-core/blob/main/src/JBPrices.sol). Payout limits can only be set by the project's controller, and are set when a ruleset is queued.
-
-The sum of a ruleset's payout limits is the maximum amount of funds a project can pay out from its terminals during that ruleset. By default, all payouts go to the project's owner, but the owner can send payouts to multiple _splits_, which are other wallets or projects which will receive a percent of the payouts. Splits are stored and managed by [`JBSplits`](https://github.com/Bananapus/nana-core/blob/main/src/JBSplits.sol) – you can learn how splits are represented in the [`JBSplit`](https://github.com/Bananapus/nana-core/blob/main/src/structs/JBSplit.sol) struct.
-
-Splits are stored slightly differently from the project's other rules, and can be changed by the project's owner at any time (independently of the ruleset) with [`JBController.setSplitGroupsOf(…)`](https://github.com/Bananapus/nana-core/blob/main/src/JBController.sol#L593) unless they are locked – splits have an optional `lockedUntil` timestamp which prevents them from being changed until that time has passed.
-
-Payout limits reset at the start of each ruleset – projects can use rulesets as a regular cadence for recurring payouts. If payouts are not sent out during a ruleset, the funds stay in the project's terminals.
-
-Funds in excess of the payout limits are "surplus funds". Surplus funds stay in the terminals, serving as a runway for payouts in future rulesets. If the project has redemptions enabled, token holders can redeem their tokens to reclaim some of the surplus funds.
-
-#### Surplus Allowance
-
-Project creators also have the option to withdraw surplus funds from a terminal with [`JBMultiTerminal.useAllowanceOf(…)`](https://github.com/Bananapus/nana-core/blob/main/src/JBMultiTerminal.sol#L432), which withdraws surplus funds for the `beneficiary` specified by the project owner up to the pre-defined surplus allowance limit:
-
-Like payout limits, surplus allowance limits are stored in [`JBFundAccessLimits`](https://github.com/Bananapus/nana-core/blob/main/src/JBFundAccessLimits.sol), and each surplus allowance limit specifies an amount of funds that can be withdrawn from a project's terminals in terms of a specific currency. Surplus allowance limits can only be set by the project's controller, and are set when a ruleset is queued.
-
-_Unlike_ payout limits, the surplus allowance **does not** reset at the start of each ruleset – once the surplus allowance is used, a new surplus allowance must be initialized by the controller before further surplus can be withdrawn. Surplus allowance is sometimes used for discretionary spending. Most projects use a surplus allowance of `0`, meaning the owner cannot withdraw surplus funds.
-
-### Payments, Tokens, and Redemptions
-
-Juicebox project can receive funds in two ways:
-
-1. Funds can simply be added to a project's balance in a terminal with [`JBMultiTerminal.addToBalanceOf(…)`](https://github.com/Bananapus/nana-core/blob/main/src/JBMultiTerminal.sol).
-2. More often, a project is paid with [`JBMultiTerminal.pay(…)`](https://github.com/Bananapus/nana-core/blob/main/src/JBMultiTerminal.sol), minting credits or tokens for the payer or a beneficiary they specify.
-
-By default, the [`JBTokens`](https://github.com/Bananapus/nana-core/blob/main/src/JBTokens.sol) contract tracks credit balances for a project's payers. Credits are a simple accounting mechanism – they can be transferred with [`JBController.transferCreditsFrom(…)`](https://github.com/Bananapus/nana-core/blob/main/src/JBController.sol#L686), or redeemed with [`JBMultiTerminal.redeemTokensOf(…)`](https://github.com/Bananapus/nana-core/blob/main/src/JBMultiTerminal.sol#L355) (redeeming reclaims some funds from the project's terminal – read more under [_Redemptions_](#redemptions)).
-
-A project's creator can call [`JBController.deployERC20For(…)`](https://github.com/Bananapus/nana-core/blob/main/src/JBController.sol#L620) to deploy a [`JBERC20`](https://github.com/Bananapus/nana-core/blob/main/src/JBERC20.sol) token for their project which can be traded on exchanges, used for on-chain voting (`JBERC20` implements `ERC20Votes`), and more. From then on, [`JBTokens`](https://github.com/Bananapus/nana-core/blob/main/src/JBTokens.sol) will track balances in both credits _and_ the ERC-20 token. Credit holders can use [`JBController.claimTokensFor(…)`](https://github.com/Bananapus/nana-core/blob/main/src/JBController.sol#L664) to exchange their credits for the ERC-20 tokens, and like credits, tokens can be redeemed with [`JBMultiTerminal.redeemTokensOf(…)`](https://github.com/Bananapus/nana-core/blob/main/src/JBMultiTerminal.sol#L355).
-
-Project creators can bring their own token as long as it implements [`IJBToken`](https://github.com/Bananapus/nana-core/blob/main/src/interfaces/IJBToken.sol), and set it as their project's token using [`JBController.setTokenFor(…)`](https://github.com/Bananapus/nana-core/blob/main/src/JBController.sol#L647).
-
-When someone pays a project, the number of credits or tokens they receive is determined by the ruleset:
-
-1. If the payment is not in the ruleset's _base currency_ ([`JBRulesetMetadata.baseCurrency`](https://github.com/Bananapus/nana-core/blob/main/src/structs/JBRulesetMetadata.sol)), use [`JBPrices`](https://github.com/Bananapus/nana-core/blob/main/src/JBPrices.sol) to figure out how much the payment is worth in terms of the base currency. For example, if the base currency is USD and the payment is in ETH, use an ETH/USD price feed (like [`JBChainlinkV3PriceFeed`](https://github.com/Bananapus/nana-core/blob/main/src/JBChainlinkV3PriceFeed.sol)) to convert the payment to USD.
-2. The value, now expressed in terms of the base currency, gets multiplied by the ruleset's _weight_ ([`JBRuleset.weight`](https://github.com/Bananapus/nana-core/blob/main/src/structs/JBRuleset.sol)) to determine the number of credits or tokens that will be minted.
-3. The number of credits or tokens the beneficiary receives is then reduced by the ruleset's _reserved rate_ ([`JBRulesetMetadata.reservedRate`](https://github.com/Bananapus/nana-core/blob/main/src/structs/JBRulesetMetadata.sol) expressed as a fraction out of [`JBConstants.MAX_RESERVED_RATE`](https://github.com/Bananapus/nana-core/blob/main/src/libraries/JBConstants.sol)). For example, if the reserved rate is 20%, the beneficiary will receive 80% of the tokens minted by the payment. The remaining 20% is reserved for a list of reserved splits which are managed by [`JBSplits`](https://github.com/Bananapus/nana-core/blob/main/src/JBSplits.sol) (just like [payout splits](#payouts)).
-
-If the ruleset queue is empty and a ruleset is cycling (re-starting each time it ends), the ruleset's _decay rate_ ([`JBRuleset.decayRate`](https://github.com/Bananapus/nana-core/blob/main/src/structs/JBRuleset.sol), expressed as a fraction out of [`JBConstants.MAX_DECAY_RATE`](https://github.com/Bananapus/nana-core/blob/main/src/libraries/JBConstants.sol)) automatically reduces the weight each cycle. With a 5% decay rate, the weight gets reduced to 95% of its initial value in the second cycle, 90.25% in the third, and so on. This can be used to reward early supporters for taking on more risk without the need to manually queue new cycles.
-
-#### Redemptions
-
-Credits and project tokens can be redeemed to reclaim some funds from the treasury with [`JBMultiTerminal.redeemTokensOf(…)`](https://github.com/Bananapus/nana-core/blob/main/src/JBMultiTerminal.sol#L355). Only funds not being used for payouts (surplus funds) are available for redemption, so if a project's combined payout limits exceed its combined terminal balances, it can't be redeemed from. Redemptions are influenced by the ruleset's _redemption rate_ ([`JBRulesetMetadata.redemptionRate`](https://github.com/Bananapus/nana-core/blob/main/src/structs/JBRulesetMetadata.sol), expressed as a fraction out of [`JBConstants.MAX_REDEMPTION_RATE`](https://github.com/Bananapus/nana-core/blob/main/src/libraries/JBConstants.sol)):
-
-1. With a 0% redemption rate, redemptions are turned off.
-2. With a 100% redemption rate, redemptions are 1:1 — somebody redeeming 10% of all project tokens will receive 10% of the surplus funds.
-3. Between 0% and 100%, redemptions are scaled down by the redemption rate. For example, with a 50% redemption rate, somebody redeeming 10% of all project tokens will receive **about** $10\% \times 50\% = 5\%$ of the surplus funds. The other ~5% stays in the project, _increasing the redemption value of everyone else's tokens_ (because the ratio of surplus to tokens has increased).
-
-The lower the redemption rate, the more of an incentive for token holders to redeem later than others – earlier redeemers receive less of the surplus than later ones. The majority of projects use a redemption rate of 0% (redemptions disabled) or 100% (1:1 redemptions).
-
-<details>
-  <summary>Redemption Bonding Curve</summary>
-  
-With a 50% redemption rate, somebody redeeming 10% of all project tokens technically receives **slightly more** than 5% of the surplus funds. This is because a redemption rate between 0% and 100% enables redemptions along a bonding curve. Specifically, the formula is:
-
-$$f(x) = \frac{s \cdot x}{t} \times \left( r + \frac{x(1 - r)}{t} \right)$$
-
-Where:
-
-- $f(x)$ is the amount of funds reclaimed by redeeming $x$ tokens,
-- $r$ is the redemption rate (from 0 to 1),
-- $s$ is the amount of surplus funds (the funds available for redemption), and
-- $t$ is the current token supply.
-
-</details>
-
-### Permissions
-
-[`JBPermissions`](https://github.com/Bananapus/nana-core/blob/main/src/JBPermissions.sol) allows one address to grant another address permission to call functions in Juicebox contracts on their behalf. Each ID in [`JBPermissionIds`](https://github.com/Bananapus/nana-permission-ids/blob/master/src/JBPermissionIds.sol) grants access to a specific set of these functions, which can be granted to another address with [`JBPermissions.setPermissionsFor(…)`](https://github.com/Bananapus/nana-core/blob/main/src/JBPermissions.sol#L105).
-
-For example, if `alice.eth` owns project ID #5, she can queue new rulesets for the project. If `alice.eth` gives `bob.eth` permission to `QUEUE_RULESETS`, `bob.eth` can also queue rulesets for project ID #5.
-
-<details>
-  <summary>Permission IDs</summary>
-
-| ID  | Name                            | Description                                                                                        | Used By                                                                     |
-| --- | ------------------------------- | -------------------------------------------------------------------------------------------------- | --------------------------------------------------------------------------- |
-| 1   | `ROOT`                          | All permissions across every contract. Very dangerous.                                             |                                                                             |
-| 2   | `QUEUE_RULESETS`                | Permission to call `JBController.queueRulesetsOf` and `JBController.launchRulesetsFor`.            | [`nana-core`](https://github.com/Bananapus/nana-core)                       |
-| 3   | `REDEEM_TOKENS`                 | Permission to call `JBMultiTerminal.redeemTokensOf`.                                               | [`nana-core`](https://github.com/Bananapus/nana-core)                       |
-| 4   | `MIGRATE_CONTROLLER`            | Permission to call `JBController.migrateController`.                                               | [`nana-core`](https://github.com/Bananapus/nana-core)                       |
-| 5   | `MIGRATE_TERMINAL`              | Permission to call `JBMultiTerminal.migrateBalanceOf`.                                             | [`nana-core`](https://github.com/Bananapus/nana-core)                       |
-| 6   | `SET_PROJECT_METADATA`          | Permission to call `JBController.setUriOf`.                                                        | [`nana-core`](https://github.com/Bananapus/nana-core)                       |
-| 7   | `DEPLOY_ERC20`                  | Permission to call `JBController.deployERC20For`.                                                  | [`nana-core`](https://github.com/Bananapus/nana-core)                       |
-| 8   | `SET_TOKEN`                     | Permission to call `JBController.setTokenFor`.                                                     | [`nana-core`](https://github.com/Bananapus/nana-core)                       |
-| 9   | `MINT_TOKENS`                   | Permission to call `JBController.mintTokensOf`.                                                    | [`nana-core`](https://github.com/Bananapus/nana-core)                       |
-| 10  | `BURN_TOKENS`                   | Permission to call `JBController.burnTokensOf`.                                                    | [`nana-core`](https://github.com/Bananapus/nana-core)                       |
-| 11  | `CLAIM_TOKENS`                  | Permission to call `JBController.claimTokensFor`.                                                  | [`nana-core`](https://github.com/Bananapus/nana-core)                       |
-| 12  | `TRANSFER_CREDITS`              | Permission to call `JBController.transferCreditsFrom`.                                             | [`nana-core`](https://github.com/Bananapus/nana-core)                       |
-| 13  | `SET_CONTROLLER`                | Permission to call `JBDirectory.setControllerOf`.                                                  | [`nana-core`](https://github.com/Bananapus/nana-core)                       |
-| 14  | `SET_TERMINALS`                 | Permission to call `JBDirectory.setTerminalsOf`.                                                   | [`nana-core`](https://github.com/Bananapus/nana-core)                       |
-| 15  | `SET_PRIMARY_TERMINAL`          | Permission to call `JBDirectory.setPrimaryTerminalOf`.                                             | [`nana-core`](https://github.com/Bananapus/nana-core)                       |
-| 16  | `USE_ALLOWANCE`                 | Permission to call `JBMultiTerminal.useAllowanceOf`.                                               | [`nana-core`](https://github.com/Bananapus/nana-core)                       |
-| 17  | `SET_SPLIT_GROUPS`              | Permission to call `JBController.setSplitGroupsOf`.                                                | [`nana-core`](https://github.com/Bananapus/nana-core)                       |
-| 18  | `ADD_PRICE_FEED`                | Permission to call `JBPrices.addPriceFeedFor`.                                                     | [`nana-core`](https://github.com/Bananapus/nana-core)                       |
-| 19  | `ADD_ACCOUNTING_CONTEXTS`       | Permission to call `JBMultiTerminal.addAccountingContextsFor`.                                     | [`nana-core`](https://github.com/Bananapus/nana-core)                       |
-| 20  | `SET_ENS_NAME`                  | Permission to call `JBProjectHandles.setEnsNamePartsFor`.                                          | [`nana-project-handles`](https://github.com/Bananapus/nana-project-handles) |
-| 21  | `ADJUST_721_TIERS`              | Permission to call `JB721TiersHook.adjustTiers`.                                                   | [`nana-721-hook`](https://github.com/Bananapus/nana-721-hook)               |
-| 22  | `SET_721_METADATA`              | Permission to call `JB721TiersHook.setMetadata`.                                                   | [`nana-721-hook`](https://github.com/Bananapus/nana-721-hook)               |
-| 23  | `MINT_721`                      | Permission to call `JB721TiersHook.mintFor`.                                                       | [`nana-721-hook`](https://github.com/Bananapus/nana-721-hook)               |
-| 24  | `SET_BUYBACK_TWAP`              | Permission to call `JBBuybackHook.setTwapWindowOf` and `JBBuybackHook.setTwapSlippageToleranceOf`. | [`nana-buyback-hook`](https://github.com/Bananapus/nana-buyback-hook)       |
-| 25  | `SET_BUYBACK_POOL`              | Permission to call `JBBuybackHook.setPoolFor`.                                                     | [`nana-buyback-hook`](https://github.com/Bananapus/nana-buyback-hook)       |
-| 26  | `ADD_SWAP_TERMINAL_POOL`        | Permission to call `JBSwapTerminal.addDefaultPool`.                                                | [`nana-swap-terminal`](https://github.com/Bananapus/nana-swap-terminal)     |
-| 27  | `ADD_SWAP_TERMINAL_TWAP_PARAMS` | Permission to call `JBSwapTerminal.addTwapParamsFor`.                                              | [`nana-swap-terminal`](https://github.com/Bananapus/nana-swap-terminal)     |
-| 28  | `MAP_SUCKER_TOKEN`              | Permission to call `BPSucker.mapToken`.                                                            | [`nana-suckers`](https://github.com/Bananapus/nana-suckers)                 |
-| 29  | `DEPLOY_SUCKERS`                | Permission to call `BPSuckerRegistry.deploySuckersFor`.                                            | [`nana-suckers`](https://github.com/Bananapus/nana-suckers)                 |
-
-</details>
-
-### Hooks
-
-"Hook" is a generic term for customizable contracts which "hook" into flows throughout the protocol and can be used to define custom functionality.
-
-#### Ruleset Approval Hook
-
-Each ruleset can have a _ruleset approval hook_ (an [`IJBRulesetApprovalHook`](https://github.com/Bananapus/nana-core/blob/main/src/interfaces/IJBRulesetApprovalHook.sol) under [`JBRuleset.approvalHook`](https://github.com/Bananapus/nana-core/blob/main/src/structs/JBRuleset.sol)). Before the next ruleset in the queue goes into effect, it must be approved by the current ruleset's ruleset approval hook. If the ruleset approval hook rejects the next ruleset, the next ruleset does not go into effect and the current ruleset keeps cycling.
-
-`nana-core` provides the [`JBDeadline`](https://github.com/Bananapus/nana-core/blob/main/src/JBDeadline.sol) ruleset approval hook, described under [_Rulesets_](#rulesets), and project creators can bring their own ruleset approval hooks to enforce custom rules for whether rulesets can take effect.
-
-#### Data Hooks
-
-Each ruleset can have a _data hook_ (an [`IJBRulesetDataHook`](https://github.com/Bananapus/nana-core/blob/main/src/interfaces/IJBRulesetDataHook.sol) under [`JBRulesetMetadata.dataHook`](https://github.com/Bananapus/nana-core/blob/main/src/structs/JBRulesetMetadata.sol)) which extends any terminal's payment or redemption functionality by overriding the original weight or memo based on custom logic. Data hooks can also specify pay or redeem hooks for the terminal to fulfill, or allow addresses to mint a project's tokens on-demand.
-
-The ruleset's data hook is called by the terminal upon payments if [`JBRulesetMetadata.useDataHookForPay`](https://github.com/Bananapus/nana-core/blob/main/src/structs/JBRulesetMetadata.sol) is true, and upon redemptions if [`JBRulesetMetadata.useDataHookForRedeem`](https://github.com/Bananapus/nana-core/blob/main/src/structs/JBRulesetMetadata.sol) is true. Data hooks operate _before_ the payment or redemption is recorded in the [`JBTerminalStore`](https://github.com/Bananapus/nana-core/blob/main/src/JBTerminalStore.sol).
-
-#### Pay Hooks
-
-The data hook can return one or more _pay hooks_ for the terminal to call after its `pay(…)` logic completes and has been recorded in the [`JBTerminalStore`](https://github.com/Bananapus/nana-core/blob/main/src/JBTerminalStore.sol). Pay hooks implement [`IJBPayHook`](https://github.com/Bananapus/nana-core/blob/main/src/interfaces/IJBPayHook.sol), and can be used to implement custom logic triggered by payments.
-
-A common pattern is for a single contract to be both a data hook and a pay hook. [`JB721TiersHook`](https://github.com/Bananapus/nana-721-hook/blob/main/src/JB721TiersHook.sol) (from [`nana-721-hook`](https://github.com/Bananapus/nana-721-hook)) and [`JBBuybackHook`](https://github.com/Bananapus/nana-buyback-hook/blob/main/src/JBBuybackHook.sol) (from [`nana-buyback-hook`](https://github.com/Bananapus/nana-buyback-hook)) are both examples of this.
-
-#### Redeem Hooks
-
-The data hook can return one or more _redeem hooks_ for the terminal to call after its `redeemTokensOf(…)` logic completes and has been recorded in the [`JBTerminalStore`](https://github.com/Bananapus/nana-core/blob/main/src/JBTerminalStore.sol). Redeem hooks implement [`IJBRedeemHook`](https://github.com/Bananapus/nana-core/blob/main/src/interfaces/IJBRedeemHook.sol), and can be used to implement custom logic triggered by redemptions.
-
-Like pay hooks, a single contract can be a data hook and a redeem hook. [`JB721TiersHook`](https://github.com/Bananapus/nana-721-hook/blob/main/src/JB721TiersHook.sol) (from [`nana-721-hook`](https://github.com/Bananapus/nana-721-hook)) is a data hook, a pay hook, **and** a redeem hook.
-
-#### Split Hooks
-
-Each split can have a _split hook_ (an [`IJBSplitHook`](https://github.com/Bananapus/nana-core/blob/main/src/interfaces/IJBSplitHook.sol) under [`JBSplit.splitHook`](https://github.com/Bananapus/nana-core/blob/main/src/structs/JBSplit.sol)) which defines custom logic, triggered when a terminal is processing a payout to that split – the terminal optimistically transfers the tokens to the split and calls its `processSplitWith(…)` function.
-
-### Fees
-
-Terminals have the option to charge fees. [`JBMultiTerminal`](https://github.com/Bananapus/nana-core/blob/main/src/JBMultiTerminal.sol) charges a 2.5% fee on payouts to addresses, surplus allowance usage, and redemptions if the redemption rate is less than 100%:
-
-1. Projects pay a 2.5% fee when they pay addresses with [`JBMultiTerminal.sendPayoutsOf(…)`](https://github.com/Bananapus/nana-core/blob/main/src/JBMultiTerminal.sol#L397) – payouts to other projects don't incur fees.
-2. Project owners pay a 2.5% fee when they use surplus allowance with [`JBMultiTerminal.useAllowanceOf(…)`](https://github.com/Bananapus/nana-core/blob/main/src/JBMultiTerminal.sol#L432).
-3. If the redemption rate is not 100%, redeemers pay a 2.5% fee on redemptions through [`JBMultiTerminal.redeemTokensOf(…)`](https://github.com/Bananapus/nana-core/blob/main/src/JBMultiTerminal.sol#L355).
-
-[`JBMultiTerminal`](https://github.com/Bananapus/nana-core/blob/main/src/JBMultiTerminal.sol) sends fees to Project ID #1, which is the first project launched during the deployment process.
-
-#### Held Fees
-
-If a ruleset has [`JBRulesetMetadata.holdFees`](https://github.com/Bananapus/nana-core/blob/main/src/structs/JBRulesetMetadata.sol) set to true, `JBMultiTerminal` will not immediately pay the fees to project #1. Instead, the fees will be held in the terminal, and can be unlocked (returned to the project's balance) by adding the same amount of funds that incurred the fees back to the project's balance (by calling [`JBMultiTerminal.addToBalanceOf(…)`](https://github.com/Bananapus/nana-core/blob/main/src/JBMultiTerminal.sol#L314) with `shouldReturnHeldFees` set to true). Held fees are "safe" for 28 days – after that time, anyone can process them by calling [`JBMultiTerminal.processHeldFeesOf(…)`](https://github.com/Bananapus/nana-core/blob/main/src/JBMultiTerminal.sol#L520).
-
-#### Feeless Addresses
-
-[`JBFeelessAddresses`](https://github.com/Bananapus/nana-core/blob/main/src/JBFeelessAddresses.sol) manages a list of addresses which are exempt from fees. Feeless addresses can receive payouts, use surplus allowance, or be the beneficiary of redemptions without incurring fees. Only the contract's owner can add or remove feeless addresses.
-
-## Example Usage
-
-_For an explicit explanation, see the [Conceptual Overview](#conceptual-overview)._
-
-### Launching a Project
-
-Jeff wants to raise funds for his startup, "Bingle". He decides to launch a Bingle Juicebox project on Ethereum mainnet. To launch his project, he calls [`JBController.launchProjectFor(…)`](https://github.com/Bananapus/nana-core/blob/main/src/JBController.sol#L291), passing the following arguments:
-
-| Param                    | Value                                            | Why                                                                                                                  |
-| ------------------------ | ------------------------------------------------ | -------------------------------------------------------------------------------------------------------------------- |
-| `owner`                  | `0x765…` (`bingle.eth`)                          | This is the Bingle multisig, which Jeff wants to use to safely manage the project.                                   |
-| `projectUri`             | `QmQHGuXv7nDh1rxj48HnzFtwvVxwF1KU9AfB6HbfG8fmJF` | This IPFS hash points to a JSON file with the [Bingle metadata](https://docs.juicebox.money/dev/frontend/metadata/). |
-| `rulesetConfigurations`  | `[…]`                                            | More below.                                                                                                          |
-| `terminalConfigurations` | `[…]`                                            | More below.                                                                                                          |
-| `memo`                   | `"Bingle is the best startup in the world."`     | This memo is included in the event emitted by the project's launch.                                                  |
-
-His `rulesetConfigurations` array only contains a single ruleset, and looks like this:
-
-```js
-[
-  {
-    "mustStartAtOrAfter": 1, // Jeff's ruleset takes effect immediately.
-    "duration": 604_800, // The ruleset lasts for a week (which is 604,800 seconds).
-    "weight": 100_000_000_000_000_000_000, // The ruleset mints 100 tokens (with 18 decimals) per unit of payment.
-    "decayRate": 100_000_000, // The weight decays by 10% each cycle. Calculated out of `JBConstants.MAX_DECAY_RATE` (1e9).
-    "approvalHook": "0x123…", // This is the address of the `JBDeadline` approval hook with a 24 hour duration (86,400 seconds).
-    "metadata": {
-      "reservedRate": 3_000, // Jeff reserves 30% of the tokens minted while this ruleset is active. Calculated out of `JBConstants.MAX_RESERVED_RATE` (1e4).
-      "redemptionRate": 10_000, // Jeff allows 1:1 redemptions for the tokens minted while this ruleset is active. Calculated out of `JBConstants.MAX_REDEMPTION_RATE` (1e4).
-      "baseCurrency": "0x000000000000000000000000000000000000EEEe", // Jeff uses `JBConstants.NATIVE_TOKEN` (ETH) as the base currency.
-      "pausePay": false, // Jeff allows payments to the project.
-      "pauseCreditTransfers": false, // Jeff allows payers to transfer their credits.
-      "allowOwnerMinting": false, // Jeff doesn't allow the Bingle multisig to mint credits/tokens on demand.
-      /* Jeff doesn't allow the Bingle multisig to migrate or set terminals or controllers during the ruleset. */
-      "allowTerminalMigration": false,
-      "allowSetTerminals": false,
-      "allowControllerMigration": false,
-      "allowSetController": false,
-      "holdFees": false, // Jeff pays fees when they're incurred.
-      "useTotalSurplusForRedemptions": true, // Bingle credit/token holders can redeem from the project's total surplus across all terminals, and not just the local terminal surplus.
-      /* The Bingle project doesn't use a data hook for payments or redemptions. */
-      "useDataHookForPay": false,
-      "useDataHookForRedeem": false,
-      "dataHook": "0x0000000000000000000000000000000000000000",
-      "metadata": 0 // This ruleset doesn't need any metadata.
-    },
-    "splitGroups": [
-      {
-        1, // This splitGroupId comes from `JBSplitGroupIds.RESERVED_TOKENS`. This group is for reserved tokens.
-        [
-          {
-            "preferAddToBalance": false, // Typically used for payouts to projects. If true, it uses `addToBalanceOf(…)`. If false, it will `pay(…)` the project.
-            "percent": 250_000_000, // 25% of `JBConstants.SPLITS_TOTAL_PERCENT` (1e9).
-            "projectId": 5, // This split is paid to project #5, which helps Bingle with marketing.
-            "beneficiary": "0x456…", // Any tokens minted by this split's payment go to Jeff's friend (with wallet 0x456…).
-            "lockedUntil": 0, // This split can be changed by the Bingle multisig at any time.
-            "hook": "0x0000000000000000000000000000000000000000" // This split doesn't use a split hook.
-          },
-          {
-            "preferAddToBalance": false,
-            "percent": 300_000_000, // 30% of `JBConstants.SPLITS_TOTAL_PERCENT` (1e9).
-            "projectId": 0, // This split is paid directly to the `beneficiary` address, not a project.
-            "beneficiary": "0x456…", // This is Jeff's friend, who helped him set up the project.
-            "lockedUntil": 0, // This split can be changed by the Bingle multisig at any time.
-            "hook": "0x0000000000000000000000000000000000000000" // This split doesn't use a split hook.
-          }
-        ]
-      }
-    ],
-    "fundAccessLimitGroups": [
-    	{
-    	  "terminal": "0x789…", // This is the address of `JBMultiTerminal`, which the Bingle project uses to manage payouts.
-    	  "token": "0x000000000000000000000000000000000000EEEe", // These limits determine how much ETH (`JBConstants.NATIVE_TOKEN`) can be paid out from the terminal.
-    	  "payoutLimits": [
-            {
-              "amount": 1_000_000_000_000_000_000, // 1 (with 18 decimals).
-	      "currency": 0 // ETH (see `JBCurrencyIds`).
-            },
-	  ],
-    	  "surplusAllowances": [] // Jeff doesn't allow any surplus allowance usage.
-    	}
-    ]
-  }
-]
-```
-
-Some things to note:
-
-- Jeff only sets up a single ruleset, which takes effect immediately and lasts for a week. Unless he queues another ruleset at least 24 hours before the end of this ruleset (as required by the `JBDeadline` approval hook), this ruleset will cycle indefinitely. Each time it cycles, the `weight` will decay by 10%.
-- Jeff only specified a single split group, which is for reserved tokens. 25% of the tokens minted while the ruleset is active to project #5, and 30% go to his friend's wallet. The remaining 45% go to the project's owner (the Bingle multisig).
-- Jeff set up a single fund access limit group for `JBMultiTerminal`. This group restricts payouts to 1 ETH per ruleset, but this resets when the ruleset cycles over. Jeff didn't set up any surplus allowance limits, so he can't withdraw surplus funds from the terminal. Since Jeff didn't specify any split groups for payouts, all payouts go to the project's owner (the Bingle multisig).
-
-For a detailed description of the fields in the structs above, see the natspec documentation for [`JBRulesetConfig`](https://github.com/Bananapus/nana-core/blob/main/src/structs/JBRulesetConfig.sol), [`JBRulesetMetadata`](https://github.com/Bananapus/nana-core/blob/main/src/structs/JBRulesetMetadata.sol), [`JBSplitGroup`](https://github.com/Bananapus/nana-core/blob/main/src/structs/JBSplitGroup.sol), [`JBSplit`](https://github.com/Bananapus/nana-core/blob/main/src/structs/JBSplit.sol), [`JBFundAccessLimitGroup`](https://github.com/Bananapus/nana-core/blob/main/src/structs/JBFundAccessLimitGroup.sol), and [`JBCurrencyAmount`](https://github.com/Bananapus/nana-core/blob/main/src/structs/JBCurrencyAmount.sol).
-
-His `terminalConfigurations` array sets up two terminals. The first is the [`JBMultiTerminal`](https://github.com/Bananapus/nana-core/blob/main/src/JBMultiTerminal.sol), which the Bingle project uses to accept ETH payouts, make redemptions available, and manage payouts. The second terminal is the [`JBSwapTerminal`](https://github.com/Bananapus/nana-swap-terminal/blob/main/src/JBSwapTerminal.sol), which the Bingle project uses to accept USDC and convert them to ETH on payment (for a more detailed explanation, see [`nana-swap-terminal`](https://github.com/Bananapus/nana-swap-terminal)). The `terminalConfigurations` look like this:
-
-```js
-[
-  {
-    terminal: "0x789…", // This is the address of `JBMultiTerminal`.
-    tokensToAccept: ["0x000000000000000000000000000000000000EEEe"], // The Bingle project accepts ETH (`JBConstants.NATIVE_TOKEN`) through this terminal.
-  },
-  {
-    terminal: "0xABC…", // This is the address of `JBSwapTerminal`.
-    tokensToAccept: ["0xA0b86991c6218b36c1d19D4a2e9Eb0cE3606eB48"], // The Bingle project accepts USDC through the swap terminal.
-  },
-];
-```
-
-Note that Jeff didn't have to set his controller – the controller he calls `launchProjectFor(…)` on sets itself as the project's controller in the [`JBDirectory`](https://github.com/Bananapus/nana-core/blob/main/src/JBDirectory.sol).
-
-The controller also mints the [`JBProjects`](https://github.com/Bananapus/nana-core/blob/main/src/JBProjects.sol) ERC-721 which represents the project into the Bingle multisig's wallet, stores the project's metadata, queues the first ruleset, and sets up the terminals in the directory. The Bingle project is now live on Ethereum mainnet!
-
 The Bingle multisig wants their project's token to be an ERC-20, so they call [`JBController.deployERC20For(…)`](https://github.com/Bananapus/nana-core/blob/main/src/JBController.sol#L620) to deploy the $BING token, which is a [`JBERC20`](https://github.com/Bananapus/nana-core/blob/main/src/JBERC20.sol) contract. From now on, the [`JBTokens`](https://github.com/Bananapus/nana-core/blob/main/src/JBTokens.sol) contract will automatically mint $BING ERC-20 tokens for payers.
 
 ### Paying a Project
