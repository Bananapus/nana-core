// SPDX-License-Identifier: MIT
pragma solidity 0.8.23;

import {JBPermissionIds} from "@bananapus/permission-ids/src/JBPermissionIds.sol";

import {IJBPermissions} from "./interfaces/IJBPermissions.sol";
import {JBPermissionsData} from "./structs/JBPermissionsData.sol";

/// @notice Stores permissions for all addresses and operators. Addresses can give permissions to any other address
/// (i.e. an *operator*) to execute specific operations on their behalf.
contract JBPermissions is IJBPermissions {
    //*********************************************************************//
    // --------------------------- custom errors ------------------------- //
    //*********************************************************************//

<<<<<<< HEAD
    error JBPermissions_NoZeroPermission();
=======
    error JBPermissions_CantSetRootPermissionForWildcardProject();
>>>>>>> 13f5ac0d
    error JBPermissions_PermissionIdOutOfBounds(uint256 permissionId);
    error JBPermissions_Unauthorized();

    //*********************************************************************//
    // ------------------------- public constants ------------------------ //
    //*********************************************************************//

    /// @notice The project ID considered a wildcard, meaning it will grant permissions to all projects.
    uint256 public constant override WILDCARD_PROJECT_ID = 0;

    //*********************************************************************//
    // --------------------- public stored properties -------------------- //
    //*********************************************************************//

    /// @notice The permissions that an operator has been given by an account for a specific project.
    /// @dev An account can give an operator permissions that only pertain to a specific project ID.
    /// @dev There is no project with a ID of 0 – this ID is a wildcard which gives an operator permissions pertaining
    /// to *all* project IDs on an account's behalf. Use this with caution.
    /// @dev Permissions are stored in a packed `uint256`. Each of the 256 bits represents the on/off state of a
    /// permission. Applications can specify the significance of each permission ID.
    /// @custom:param operator The address of the operator.
    /// @custom:param account The address of the account being operated on behalf of.
    /// @custom:param projectId The project ID the permissions are scoped to. An ID of 0 grants permissions across all
    /// projects.
    mapping(address operator => mapping(address account => mapping(uint256 projectId => uint256))) public override
        permissionsOf;

    //*********************************************************************//
    // ------------------------- external views -------------------------- //
    //*********************************************************************//

    /// @notice Check if an operator has a specific permission for a specific address and project ID.
    /// @param operator The operator to check.
    /// @param account The account being operated on behalf of.
    /// @param projectId The project ID that the operator has permission to operate under. 0 represents all projects.
    /// @param permissionId The permission ID to check for.
    /// @param includeRoot A flag indicating if the return value should default to true if the operator has the ROOT
    /// permission.
    /// @param includeWildcardProjectId A flag indicating if the return value should return true if the operator has the
    /// specified permission on the wildcard project ID.
    /// true.
    /// @return A flag indicating whether the operator has the specified permission.
    function hasPermission(
        address operator,
        address account,
        uint256 projectId,
        uint256 permissionId,
        bool includeRoot,
        bool includeWildcardProjectId
    )
        public
        view
        override
        returns (bool)
    {
        // Indexes above 255 don't exist
        if (permissionId > 255) revert JBPermissions_PermissionIdOutOfBounds(permissionId);

        // If the ROOT permission is set and should be included, return true.
        if (
            includeRoot
                && (
                    _includesPermission({
                        permissions: permissionsOf[operator][account][projectId],
                        permissionId: JBPermissionIds.ROOT
                    })
                        || (
                            includeWildcardProjectId
                                && _includesPermission({
                                    permissions: permissionsOf[operator][account][WILDCARD_PROJECT_ID],
                                    permissionId: JBPermissionIds.ROOT
                                })
                        )
                )
        ) {
            return true;
        }

        // Otherwise return the t/f flag of the specified id.
        return _includesPermission({
            permissions: permissionsOf[operator][account][projectId],
            permissionId: permissionId
        })
            || (
                includeWildcardProjectId
                    && _includesPermission({
                        permissions: permissionsOf[operator][account][WILDCARD_PROJECT_ID],
                        permissionId: permissionId
                    })
            );
    }

    /// @notice Check if an operator has all of the specified permissions for a specific address and project ID.
    /// @param operator The operator to check.
    /// @param account The account being operated on behalf of.
    /// @param projectId The project ID that the operator has permission to operate under. 0 represents all projects.
    /// @param permissionIds An array of permission IDs to check for.
    /// @param includeRoot A flag indicating if the return value should default to true if the operator has the ROOT
    /// permission.
    /// @param includeWildcardProjectId A flag indicating if the return value should return true if the operator has the
    /// specified permission on the wildcard project ID.
    /// @return A flag indicating whether the operator has all specified permissions.
    function hasPermissions(
        address operator,
        address account,
        uint256 projectId,
        uint256[] calldata permissionIds,
        bool includeRoot,
        bool includeWildcardProjectId
    )
        external
        view
        override
        returns (bool)
    {
        // If the ROOT permission is set and should be included, return true.
        if (
            includeRoot
                && (
                    _includesPermission({
                        permissions: permissionsOf[operator][account][projectId],
                        permissionId: JBPermissionIds.ROOT
                    })
                        || (
                            includeWildcardProjectId
                                && _includesPermission({
                                    permissions: permissionsOf[operator][account][WILDCARD_PROJECT_ID],
                                    permissionId: JBPermissionIds.ROOT
                                })
                        )
                )
        ) {
            return true;
        }

        // Keep a reference to the permission item being checked.
        uint256 operatorAccountProjectPermissions = permissionsOf[operator][account][projectId];

        // Keep a reference to the wildcard project permissions.
        uint256 operatorAccountWildcardProjectPermissions =
            includeWildcardProjectId ? permissionsOf[operator][account][WILDCARD_PROJECT_ID] : 0;

        for (uint256 i; i < permissionIds.length; i++) {
            // Set the permission being iterated on.
            uint256 permissionId = permissionIds[i];

            // Indexes above 255 don't exist
            if (permissionId > 255) revert JBPermissions_PermissionIdOutOfBounds(permissionId);

            // Check each permissionId
            if (
                !_includesPermission({permissions: operatorAccountProjectPermissions, permissionId: permissionId})
                    && !_includesPermission({permissions: operatorAccountWildcardProjectPermissions, permissionId: permissionId})
            ) {
                return false;
            }
        }
        return true;
    }

    //*********************************************************************//
    // -------------------------- internal views ------------------------- //
    //*********************************************************************//

    /// @notice Checks if a permission is included in a packed permissions data.
    /// @param permissions The packed permissions to check.
    /// @param permissionId The ID of the permission to check for.
    /// @return A flag indicating whether the permission is included.
    function _includesPermission(uint256 permissions, uint256 permissionId) internal pure returns (bool) {
        return ((permissions >> permissionId) & 1) == 1;
    }

    /// @notice Converts an array of permission IDs to a packed `uint256`.
    /// @param permissionIds The IDs of the permissions to pack.
    /// @return packed The packed value.
    function _packedPermissions(uint8[] calldata permissionIds) internal pure returns (uint256 packed) {
        for (uint256 i; i < permissionIds.length; i++) {
            // Set the permission being iterated on.
            uint256 permissionId = permissionIds[i];

            // Turn on the bit at the ID.
            packed |= 1 << permissionId;
        }
    }

    //*********************************************************************//
    // ---------------------- external transactions ---------------------- //
    //*********************************************************************//

    /// @notice Sets permissions for an operator.
    /// @dev Only an address can give permissions to or revoke permissions from its operators.
    /// @param account The account setting its operators' permissions.
    /// @param permissionsData The data which specifies the permissions the operator is being given.
    function setPermissionsFor(address account, JBPermissionsData calldata permissionsData) external override {
        // Pack the permission IDs into a uint256.
        uint256 packed = _packedPermissions(permissionsData.permissionIds);

        // Make sure the 0 permission is not set.
        if (_includesPermission({permissions: packed, permissionId: 0})) revert JBPermissions_NoZeroPermission();

        // Enforce permissions. ROOT operators are allowed to set permissions so long as they are not setting another
        // ROOT permission.
        if (
            msg.sender != account
                && (
                    _includesPermission({permissions: packed, permissionId: JBPermissionIds.ROOT})
                        || !hasPermission({
                            operator: msg.sender,
                            account: account,
                            projectId: permissionsData.projectId,
                            permissionId: JBPermissionIds.ROOT,
                            includeRoot: true,
                            includeWildcardProjectId: true
                        })
                )
        ) revert JBPermissions_Unauthorized();

        // ROOT permission cannot be set for a wildcard project ID.
        if (
            permissionsData.projectId == WILDCARD_PROJECT_ID
                && _includesPermission({permissions: packed, permissionId: JBPermissionIds.ROOT})
        ) revert JBPermissions_CantSetRootPermissionForWildcardProject();

        // Store the new value.
        permissionsOf[permissionsData.operator][account][permissionsData.projectId] = packed;

        emit OperatorPermissionsSet({
            operator: permissionsData.operator,
            account: account,
            projectId: permissionsData.projectId,
            permissionIds: permissionsData.permissionIds,
            packed: packed,
            caller: msg.sender
        });
    }
}<|MERGE_RESOLUTION|>--- conflicted
+++ resolved
@@ -13,11 +13,8 @@
     // --------------------------- custom errors ------------------------- //
     //*********************************************************************//
 
-<<<<<<< HEAD
+    error JBPermissions_CantSetRootPermissionForWildcardProject();
     error JBPermissions_NoZeroPermission();
-=======
-    error JBPermissions_CantSetRootPermissionForWildcardProject();
->>>>>>> 13f5ac0d
     error JBPermissions_PermissionIdOutOfBounds(uint256 permissionId);
     error JBPermissions_Unauthorized();
 
