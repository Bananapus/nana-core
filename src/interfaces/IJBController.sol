--- conflicted
+++ resolved
@@ -101,12 +101,6 @@
         view
         returns (JBRuleset memory, JBRulesetMetadata memory metadata, JBApprovalStatus);
 
-<<<<<<< HEAD
-    function queuedRulesetsOf(uint256 projectId)
-        external
-        view
-        returns (JBRulesetWithMetadata[] memory queuedRulesets);
-=======
     function rulesetsOf(
         uint256 projectId,
         uint256 startingId,
@@ -115,7 +109,6 @@
         external
         view
         returns (JBRulesetWithMetadata[] memory rulesets);
->>>>>>> 1294a1ff
 
     function currentRulesetOf(uint256 projectId)
         external
