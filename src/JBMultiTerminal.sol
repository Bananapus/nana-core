// SPDX-License-Identifier: MIT
pragma solidity 0.8.23;

import {JBPermissionIds} from "@bananapus/permission-ids/src/JBPermissionIds.sol";
import {ERC2771Context} from "@openzeppelin/contracts/metatx/ERC2771Context.sol";
import {IERC20} from "@openzeppelin/contracts/token/ERC20/IERC20.sol";
import {IERC20Metadata} from "@openzeppelin/contracts/token/ERC20/extensions/IERC20Metadata.sol";
import {SafeERC20} from "@openzeppelin/contracts/token/ERC20/utils/SafeERC20.sol";
import {Address} from "@openzeppelin/contracts/utils/Address.sol";
import {Context} from "@openzeppelin/contracts/utils/Context.sol";
import {IERC165} from "@openzeppelin/contracts/utils/introspection/IERC165.sol";
import {mulDiv} from "@prb/math/src/Common.sol";
import {IAllowanceTransfer} from "@uniswap/permit2/src/interfaces/IAllowanceTransfer.sol";
import {IPermit2} from "@uniswap/permit2/src/interfaces/IPermit2.sol";

import {JBPermissioned} from "./abstract/JBPermissioned.sol";
import {IJBController} from "./interfaces/IJBController.sol";
import {IJBDirectory} from "./interfaces/IJBDirectory.sol";
import {IJBFeelessAddresses} from "./interfaces/IJBFeelessAddresses.sol";
import {IJBFeeTerminal} from "./interfaces/IJBFeeTerminal.sol";
import {IJBMultiTerminal} from "./interfaces/IJBMultiTerminal.sol";
import {IJBPayoutTerminal} from "./interfaces/IJBPayoutTerminal.sol";
import {IJBPermissioned} from "./interfaces/IJBPermissioned.sol";
import {IJBPermissions} from "./interfaces/IJBPermissions.sol";
import {IJBPermitTerminal} from "./interfaces/IJBPermitTerminal.sol";
import {IJBProjects} from "./interfaces/IJBProjects.sol";
import {IJBRedeemTerminal} from "./interfaces/IJBRedeemTerminal.sol";
import {IJBRulesets} from "./interfaces/IJBRulesets.sol";
import {IJBSplitHook} from "./interfaces/IJBSplitHook.sol";
import {IJBSplits} from "./interfaces/IJBSplits.sol";
import {IJBTerminal} from "./interfaces/IJBTerminal.sol";
import {IJBTerminalStore} from "./interfaces/IJBTerminalStore.sol";
import {IJBTokens} from "./interfaces/IJBTokens.sol";
import {JBConstants} from "./libraries/JBConstants.sol";
import {JBFees} from "./libraries/JBFees.sol";
import {JBMetadataResolver} from "./libraries/JBMetadataResolver.sol";
import {JBRulesetMetadataResolver} from "./libraries/JBRulesetMetadataResolver.sol";
import {JBAccountingContext} from "./structs/JBAccountingContext.sol";
import {JBAfterPayRecordedContext} from "./structs/JBAfterPayRecordedContext.sol";
import {JBAfterRedeemRecordedContext} from "./structs/JBAfterRedeemRecordedContext.sol";
import {JBFee} from "./structs/JBFee.sol";
import {JBPayHookSpecification} from "./structs/JBPayHookSpecification.sol";
import {JBRedeemHookSpecification} from "./structs/JBRedeemHookSpecification.sol";
import {JBRuleset} from "./structs/JBRuleset.sol";
import {JBSingleAllowance} from "./structs/JBSingleAllowance.sol";
import {JBSplit} from "./structs/JBSplit.sol";
import {JBSplitHookContext} from "./structs/JBSplitHookContext.sol";
import {JBTokenAmount} from "./structs/JBTokenAmount.sol";

/// @notice `JBMultiTerminal` manages native/ERC-20 payments, redemptions, and surplus allowance usage for any number of
/// projects. Terminals are the entry point for operations involving inflows and outflows of funds.
contract JBMultiTerminal is JBPermissioned, ERC2771Context, IJBMultiTerminal {
    // A library that parses the packed ruleset metadata into a friendlier format.
    using JBRulesetMetadataResolver for JBRuleset;

    // A library that adds default safety checks to ERC20 functionality.
    using SafeERC20 for IERC20;

    //*********************************************************************//
    // --------------------------- custom errors ------------------------- //
    //*********************************************************************//

    error JBMultiTerminal_AccountingContextAlreadySet(address token);
    error JBMultiTerminal_AddingAccountingContextNotAllowed();
    error JBMultiTerminal_FeeTerminalNotFound();
    error JBMultiTerminal_NoMsgValueAllowed(uint256 value);
    error JBMultiTerminal_OverflowAlert(uint256 value, uint256 limit);
    error JBMultiTerminal_PermitAllowanceNotEnough(uint256 amount, uint256 allowance);
    error JBMultiTerminal_RecipientProjectTerminalNotFound(uint256 projectId, address token);
    error JBMultiTerminal_SplitHookInvalid(IJBSplitHook hook);
    error JBMultiTerminal_TerminalTokensIncompatible();
    error JBMultiTerminal_TokenNotAccepted(address token);
    error JBMultiTerminal_UnderMinReturnedTokens(uint256 count, uint256 min);
    error JBMultiTerminal_UnderMinTokensPaidOut(uint256 amount, uint256 min);
    error JBMultiTerminal_UnderMinTokensReclaimed(uint256 amount, uint256 min);
    error JBMultiTerminal_ZeroAccountingContextDecimals();
    error JBMultiTerminal_ZeroAccountingContextCurrency();

    //*********************************************************************//
    // ------------------------- public constants ------------------------ //
    //*********************************************************************//

    /// @notice This terminal's fee (as a fraction out of `JBConstants.MAX_FEE`).
    /// @dev Fees are charged on payouts to addresses and surplus allowance usage, as well as redemptions while the
    /// redemption rate is less than 100%.
    uint256 public constant override FEE = 25; // 2.5%

    //*********************************************************************//
    // ------------------------ internal constants ----------------------- //
    //*********************************************************************//

    /// @notice Project ID #1 receives fees. It should be the first project launched during the deployment process.
    uint256 internal constant _FEE_BENEFICIARY_PROJECT_ID = 1;

    /// @notice The number of seconds fees can be held for.
    uint256 internal constant _FEE_HOLDING_SECONDS = 2_419_200; // 28 days

    //*********************************************************************//
    // ---------------- public immutable stored properties --------------- //
    //*********************************************************************//

    /// @notice The directory of terminals and controllers for PROJECTS.
    IJBDirectory public immutable override DIRECTORY;

    /// @notice The contract that stores addresses that shouldn't incur fees when being paid towards or from.
    IJBFeelessAddresses public immutable override FEELESS_ADDRESSES;

    /// @notice The permit2 utility.
    IPermit2 public immutable override PERMIT2;

    /// @notice Mints ERC-721s that represent project ownership and transfers.
    IJBProjects public immutable override PROJECTS;

    /// @notice The contract storing and managing project rulesets.
    IJBRulesets public immutable override RULESETS;

    /// @notice The contract that stores splits for each project.
    IJBSplits public immutable override SPLITS;

    /// @notice The contract that stores and manages the terminal's data.
    IJBTerminalStore public immutable override STORE;

    //*********************************************************************//
    // --------------------- internal stored properties ------------------ //
    //*********************************************************************//

    /// @notice Context describing how a token is accounted for by a project.
    /// @custom:param projectId The ID of the project that the token accounting context applies to.
    /// @custom:param token The address of the token being accounted for.
    mapping(uint256 projectId => mapping(address token => JBAccountingContext)) internal _accountingContextForTokenOf;

    /// @notice A list of tokens accepted by each project.
    /// @custom:param projectId The ID of the project to get a list of accepted tokens for.
    mapping(uint256 projectId => JBAccountingContext[]) internal _accountingContextsOf;

    /// @notice Fees that are being held for each project.
    /// @dev Projects can temporarily hold fees and unlock them later by adding funds to the project's balance.
    /// @dev Held fees can be processed at any time by this terminal's owner.
    /// @custom:param projectId The ID of the project that is holding fees.
    /// @custom:param token The token that the fees are held in.
    mapping(uint256 projectId => mapping(address token => JBFee[])) internal _heldFeesOf;

    //*********************************************************************//
    // -------------------------- constructor ---------------------------- //
    //*********************************************************************//

    /// @param feelessAddresses A contract that stores addresses that shouldn't incur fees when being paid towards or
    /// from.
    /// @param permissions A contract storing permissions.
    /// @param projects A contract which mints ERC-721s that represent project ownership and transfers.
    /// @param splits A contract that stores splits for each project.
    /// @param store A contract that stores the terminal's data.
    /// @param permit2 A permit2 utility.
    /// @param trustedForwarder A trusted forwarder of transactions to this contract.
    constructor(
        IJBFeelessAddresses feelessAddresses,
        IJBPermissions permissions,
        IJBProjects projects,
        IJBSplits splits,
        IJBTerminalStore store,
        IPermit2 permit2,
        address trustedForwarder
    )
        JBPermissioned(permissions)
        ERC2771Context(trustedForwarder)
    {
        DIRECTORY = store.DIRECTORY();
        FEELESS_ADDRESSES = feelessAddresses;
        PROJECTS = projects;
        RULESETS = store.RULESETS();
        SPLITS = splits;
        STORE = store;
        PERMIT2 = permit2;
    }

    //*********************************************************************//
    // ------------------------- external views -------------------------- //
    //*********************************************************************//

    /// @notice A project's accounting context for a token.
    /// @dev See the `JBAccountingContext` struct for more information.
    /// @param projectId The ID of the project to get token accounting context of.
    /// @param token The token to check the accounting context of.
    /// @return The token's accounting context for the token.
    function accountingContextForTokenOf(
        uint256 projectId,
        address token
    )
        external
        view
        override
        returns (JBAccountingContext memory)
    {
        return _accountingContextForTokenOf[projectId][token];
    }

    /// @notice The tokens accepted by a project.
    /// @param projectId The ID of the project to get the accepted tokens of.
    /// @return tokenContexts The accounting contexts of the accepted tokens.
    function accountingContextsOf(uint256 projectId) external view override returns (JBAccountingContext[] memory) {
        return _accountingContextsOf[projectId];
    }

    /// @notice Gets the total current surplus amount in this terminal for a project, in terms of a given currency.
    /// @dev This total surplus only includes tokens that the project accepts (as returned by
    /// `accountingContextsOf(...)`).
    /// @param projectId The ID of the project to get the current total surplus of.
    /// @param decimals The number of decimals to include in the fixed point returned value.
    /// @param currency The currency to express the returned value in terms of.
    /// @return The current surplus amount the project has in this terminal, in terms of `currency` and with the
    /// specified number of decimals.
    function currentSurplusOf(
        uint256 projectId,
        uint256 decimals,
        uint256 currency
    )
        external
        view
        override
        returns (uint256)
    {
        return STORE.currentSurplusOf(address(this), projectId, _accountingContextsOf[projectId], decimals, currency);
    }

    /// @notice Fees that are being held for a project.
    /// @dev Projects can temporarily hold fees and unlock them later by adding funds to the project's balance.
    /// @dev Held fees can be processed at any time by this terminal's owner.
    /// @param projectId The ID of the project that is holding fees.
    /// @param token The token that the fees are held in.
    function heldFeesOf(uint256 projectId, address token) external view override returns (JBFee[] memory) {
        return _heldFeesOf[projectId][token];
    }

    //*********************************************************************//
    // -------------------------- public views --------------------------- //
    //*********************************************************************//

    /// @notice Indicates whether this contract adheres to the specified interface.
    /// @dev See {IERC165-supportsInterface}.
    /// @param interfaceId The ID of the interface to check for adherence to.
    /// @return A flag indicating if the provided interface ID is supported.
    function supportsInterface(bytes4 interfaceId) public pure override returns (bool) {
        return interfaceId == type(IJBMultiTerminal).interfaceId || interfaceId == type(IJBPermissioned).interfaceId
            || interfaceId == type(IJBTerminal).interfaceId || interfaceId == type(IJBRedeemTerminal).interfaceId
            || interfaceId == type(IJBPayoutTerminal).interfaceId || interfaceId == type(IJBPermitTerminal).interfaceId
            || interfaceId == type(IJBMultiTerminal).interfaceId || interfaceId == type(IJBFeeTerminal).interfaceId
            || interfaceId == type(IERC165).interfaceId;
    }

    //*********************************************************************//
    // -------------------------- internal views ------------------------- //
    //*********************************************************************//

    /// @notice Checks this terminal's balance of a specific token.
    /// @param token The address of the token to get this terminal's balance of.
    /// @return This terminal's balance.
    function _balanceOf(address token) internal view returns (uint256) {
        // If the `token` is native, get the native token balance.
        return token == JBConstants.NATIVE_TOKEN ? address(this).balance : IERC20(token).balanceOf(address(this));
    }

    /// @dev `ERC-2771` specifies the context as being a single address (20 bytes).
    function _contextSuffixLength() internal view override(ERC2771Context, Context) returns (uint256) {
        return super._contextSuffixLength();
    }

    /// @notice Returns the current controller of a project.
    /// @param projectId The ID of the project to get the controller of.
    /// @return controller The project's controller.
    function _controllerOf(uint256 projectId) internal view returns (IJBController) {
        return IJBController(address(DIRECTORY.controllerOf(projectId)));
    }

    /// @notice Returns a flag indicating if interacting with an address should not incur fees.
    /// @param addr The address to check.
    /// @return A flag indicating if the address should not incur fees.
    function _isFeeless(address addr) internal view returns (bool) {
        return FEELESS_ADDRESSES.isFeeless(addr);
    }

    /// @notice The calldata. Preferred to use over `msg.data`.
    /// @return calldata The `msg.data` of this call.
    function _msgData() internal view override(ERC2771Context, Context) returns (bytes calldata) {
        return ERC2771Context._msgData();
    }

    /// @notice The message's sender. Preferred to use over `msg.sender`.
    /// @return sender The address which sent this call.
    function _msgSender() internal view override(ERC2771Context, Context) returns (address sender) {
        return ERC2771Context._msgSender();
    }

    /// @notice The owner of a project.
    /// @param projectId The ID of the project to get the owner of.
    /// @return The owner of the project.
    function _ownerOf(uint256 projectId) internal view returns (address) {
        return PROJECTS.ownerOf(projectId);
    }

    /// @notice Returns the value that should be forwarded with transactions, determined by whether or not a token is
    /// the native token.
    /// @param token The token being sent.
    /// @param amount The amount of the token being sent
    /// @return value The value to attach to the transaction being sent.
    function _payValueOf(address token, uint256 amount) internal pure returns (uint256) {
        return token == JBConstants.NATIVE_TOKEN ? amount : 0;
    }

    //*********************************************************************//
    // ---------------------- external transactions ---------------------- //
    //*********************************************************************//

    /// @notice Adds accounting contexts for a project to this terminal so the project can begin accepting the tokens in
    /// those contexts.
    /// @dev Only a project's owner, an operator with the `ADD_ACCOUNTING_CONTEXTS` permission from that owner, or a
    /// project's controller can add accounting contexts for the project.
    /// @param projectId The ID of the project having to add accounting contexts for.
    /// @param accountingContexts The accounting contexts to add.
    function addAccountingContextsFor(
        uint256 projectId,
        JBAccountingContext[] calldata accountingContexts
    )
        external
        override
    {
        // Enforce permissions.
        _requirePermissionAllowingOverrideFrom({
            account: _ownerOf(projectId),
            projectId: projectId,
            permissionId: JBPermissionIds.ADD_ACCOUNTING_CONTEXTS,
            alsoGrantAccessIf: _msgSender() == address(_controllerOf(projectId))
        });

        // Get a reference to the project's current ruleset.
        JBRuleset memory ruleset = RULESETS.currentOf(projectId);

        // Make sure that if there's a ruleset, it allows adding accounting contexts.
        if (ruleset.id != 0 && !ruleset.allowAddAccountingContext()) {
            revert JBMultiTerminal_AddingAccountingContextNotAllowed();
        }

        // Start accepting each token.
        for (uint256 i; i < accountingContexts.length; i++) {
            // Set the accounting context being iterated on.
            JBAccountingContext memory accountingContext = accountingContexts[i];

            // Get a storage reference to the currency accounting context for the token.
            JBAccountingContext storage storedAccountingContext =
                _accountingContextForTokenOf[projectId][accountingContext.token];

            // Make sure the token accounting context isn't already set.
            if (storedAccountingContext.token != address(0)) {
                revert JBMultiTerminal_AccountingContextAlreadySet(storedAccountingContext.token);
            }

            // Keep track of a flag indiciating if we know the provided decimals are incorrect.
            bool knownInvalidDecimals;

            // Check if the token is the native token and has the correct decimals
            if (accountingContext.token == JBConstants.NATIVE_TOKEN && accountingContext.decimals != 18) {
                knownInvalidDecimals = true;
            } else if (accountingContext.token != JBConstants.NATIVE_TOKEN) {
                // slither-disable-next-line calls-loop
                try IERC165(accountingContext.token).supportsInterface(type(IERC20Metadata).interfaceId) returns (
                    bool doesSupport
                ) {
                    // slither-disable-next-line calls-loop
                    if (doesSupport && accountingContext.decimals != IERC20Metadata(accountingContext.token).decimals())
                    {
                        knownInvalidDecimals = true;
                    }
                } catch {}
            }

            // Make sure the decimals are correct.
            if (knownInvalidDecimals) {
                revert JBMultiTerminal_ZeroAccountingContextDecimals();
            }

            // Make sure the currency is non-zero.
            if (accountingContext.currency == 0) revert JBMultiTerminal_ZeroAccountingContextCurrency();

            // Define the context from the config.
            storedAccountingContext.token = accountingContext.token;
            storedAccountingContext.decimals = accountingContext.decimals;
            storedAccountingContext.currency = accountingContext.currency;

            // Add the token to the list of accepted tokens of the project.
            _accountingContextsOf[projectId].push(storedAccountingContext);

            emit SetAccountingContext({projectId: projectId, context: storedAccountingContext, caller: _msgSender()});
        }
    }

    /// @notice Adds funds to a project's balance without minting tokens.
    /// @dev Adding to balance can unlock held fees if `shouldUnlockHeldFees` is true.
    /// @param projectId The ID of the project to add funds to the balance of.
    /// @param amount The amount of tokens to add to the balance, as a fixed point number with the same number of
    /// decimals as this terminal. If this is a native token terminal, this is ignored and `msg.value` is used instead.
    /// @param token The token being added to the balance.
    /// @param shouldReturnHeldFees A flag indicating if held fees should be returned based on the amount being added.
    /// @param memo A memo to pass along to the emitted event.
    /// @param metadata Extra data to pass along to the emitted event.
    function addToBalanceOf(
        uint256 projectId,
        address token,
        uint256 amount,
        bool shouldReturnHeldFees,
        string calldata memo,
        bytes calldata metadata
    )
        external
        payable
        override
    {
        // Add to balance.
        _addToBalanceOf({
            projectId: projectId,
            token: token,
            amount: _acceptFundsFor(projectId, token, amount, metadata),
            shouldReturnHeldFees: shouldReturnHeldFees,
            memo: memo,
            metadata: metadata
        });
    }

    /// @notice Executes a payout to a split.
    /// @dev Only accepts calls from this terminal itself.
    /// @param split The split to pay.
    /// @param projectId The ID of the project the split belongs to.
    /// @param token The address of the token being paid to the split.
    /// @param amount The total amount being paid to the split, as a fixed point number with the same number of
    /// decimals as this terminal.
    /// @return netPayoutAmount The amount sent to the split after subtracting fees.
    function executePayout(
        JBSplit calldata split,
        uint256 projectId,
        address token,
        uint256 amount,
        address originalMessageSender
    )
        external
        returns (uint256 netPayoutAmount)
    {
        // NOTICE: May only be called by this terminal itself.
        require(msg.sender == address(this));

        // By default, the net payout amount is the full amount. This will be adjusted if fees are taken.
        netPayoutAmount = amount;

        // If there's a split hook set, transfer to its `process` function.
        if (split.hook != IJBSplitHook(address(0))) {
            // Make sure that the address supports the split hook interface.
            if (!split.hook.supportsInterface(type(IJBSplitHook).interfaceId)) {
                revert JBMultiTerminal_SplitHookInvalid(split.hook);
            }

            // This payout is eligible for a fee since the funds are leaving this contract and the split hook isn't a
            // feeless address.
            if (!_isFeeless(address(split.hook))) {
                netPayoutAmount -= JBFees.feeAmountIn(amount, FEE);
            }

            // Create the context to send to the split hook.
            JBSplitHookContext memory context = JBSplitHookContext({
                token: token,
                amount: netPayoutAmount,
                decimals: _accountingContextForTokenOf[projectId][token].decimals,
                projectId: projectId,
                groupId: uint256(uint160(token)),
                split: split
            });

            // Trigger any inherited pre-transfer logic.
            _beforeTransferTo({to: address(split.hook), token: token, amount: netPayoutAmount});

            // Get a reference to the amount being paid in `msg.value`.
            uint256 payValue = _payValueOf(token, netPayoutAmount);

            // If this terminal's token is the native token, send it in `msg.value`.
            split.hook.processSplitWith{value: payValue}(context);

            // Otherwise, if a project is specified, make a payment to it.
        } else if (split.projectId != 0) {
            // Get a reference to the terminal being used.
            IJBTerminal terminal = DIRECTORY.primaryTerminalOf(split.projectId, token);

            // The project must have a terminal to send funds to.
            if (terminal == IJBTerminal(address(0))) {
                revert JBMultiTerminal_RecipientProjectTerminalNotFound(split.projectId, token);
            }

            // This payout is eligible for a fee if the funds are leaving this contract and the receiving terminal isn't
            // a feelss address.
            if (terminal != this && !_isFeeless(address(terminal))) {
                netPayoutAmount -= JBFees.feeAmountIn(amount, FEE);
            }

            // Send the `projectId` in the metadata as a referral.
            bytes memory metadata = bytes(abi.encodePacked(projectId));

            // Add to balance if preferred.
            if (split.preferAddToBalance) {
                _efficientAddToBalance({
                    terminal: terminal,
                    projectId: split.projectId,
                    token: token,
                    amount: netPayoutAmount,
                    metadata: metadata
                });
            } else {
                // Keep a reference to the beneficiary of the payment.
                address beneficiary = split.beneficiary != address(0) ? split.beneficiary : originalMessageSender;

                _efficientPay({
                    terminal: terminal,
                    projectId: split.projectId,
                    token: token,
                    amount: netPayoutAmount,
                    beneficiary: beneficiary,
                    metadata: metadata
                });
            }
        } else {
            // If there's a beneficiary, send the funds directly to the beneficiary.
            // If there isn't a beneficiary, send the funds to the  `_msgSender()`.
            address payable recipient =
                split.beneficiary != address(0) ? split.beneficiary : payable(originalMessageSender);

            // This payout is eligible for a fee since the funds are leaving this contract and the recipient isn't a
            // feeless address.
            if (!_isFeeless(recipient)) {
                netPayoutAmount -= JBFees.feeAmountIn(amount, FEE);
            }

            // If there's a beneficiary, send the funds directly to the beneficiary. Otherwise send to the
            // `_msgSender()`.
            _transferFrom({from: address(this), to: recipient, token: token, amount: netPayoutAmount});
        }
    }

    /// @notice Process a specified amount of fees for a project.
    /// @dev Only accepts calls from this terminal itself.
    /// @param projectId The ID of the project paying the fee.
    /// @param token The token the fee is being paid in.
    /// @param amount The fee amount, as a fixed point number with 18 decimals.
    /// @param beneficiary The address to mint tokens to (from the project which receives fees), and pass along to the
    /// ruleset's data hook and pay hook if applicable.
    /// @param feeTerminal The terminal that'll receive the fees.
    function executeProcessFee(
        uint256 projectId,
        address token,
        uint256 amount,
        address beneficiary,
        IJBTerminal feeTerminal
    )
        external
    {
        // NOTICE: May only be called by this terminal itself.
        require(msg.sender == address(this));

        if (address(feeTerminal) == address(0)) {
            revert JBMultiTerminal_FeeTerminalNotFound();
        }

        // Send the projectId in the metadata.
        bytes memory metadata = bytes(abi.encodePacked(projectId));

        _efficientPay({
            terminal: feeTerminal,
            projectId: _FEE_BENEFICIARY_PROJECT_ID,
            token: token,
            amount: amount,
            beneficiary: beneficiary,
            metadata: metadata
        });
    }

    /// @notice Migrate a project's funds and operations to a new terminal that accepts the same token type.
    /// @dev Only a project's owner or an operator with the `MIGRATE_TERMINAL` permission from that owner can migrate
    /// the project's terminal.
    /// @param projectId The ID of the project being migrated.
    /// @param token The address of the token being migrated.
    /// @param to The terminal contract being migrated to, which will receive the project's funds and operations.
    /// @return balance The amount of funds that were migrated, as a fixed point number with the same amount of decimals
    /// as this terminal.
    function migrateBalanceOf(
        uint256 projectId,
        address token,
        IJBTerminal to
    )
        external
        override
        returns (uint256 balance)
    {
        // Enforce permissions.
        _requirePermissionFrom({
            account: _ownerOf(projectId),
            projectId: projectId,
            permissionId: JBPermissionIds.MIGRATE_TERMINAL
        });

        // The terminal being migrated to must accept the same token as this terminal.
        if (to.accountingContextForTokenOf(projectId, token).currency == 0) {
            revert JBMultiTerminal_TerminalTokensIncompatible();
        }

        // Record the migration in the store.
        // slither-disable-next-line reentrancy-events
        balance = STORE.recordTerminalMigration(projectId, token);

        emit MigrateTerminal({projectId: projectId, token: token, to: to, amount: balance, caller: _msgSender()});

        // Transfer the balance if needed.
        if (balance != 0) {
            // Trigger any inherited pre-transfer logic.
            // slither-disable-next-line reentrancy-events
            _beforeTransferTo({to: address(to), token: token, amount: balance});

            // If this terminal's token is the native token, send it in `msg.value`.
            uint256 payValue = _payValueOf(token, balance);

            // Withdraw the balance to transfer to the new terminal;
            // slither-disable-next-line reentrancy-events
            to.addToBalanceOf{value: payValue}({
                projectId: projectId,
                token: token,
                amount: balance,
                shouldReturnHeldFees: false,
                memo: "",
                metadata: bytes("")
            });
        }

        // Process any held fees.
        _processHeldFeesOf({projectId: projectId, token: token, forced: true});
    }

    /// @notice Pay a project with tokens.
    /// @param projectId The ID of the project being paid.
    /// @param amount The amount of terminal tokens being received, as a fixed point number with the same number of
    /// decimals as this terminal. If this terminal's token is native, this is ignored and `msg.value` is used in its
    /// place.
    /// @param token The token being paid.
    /// @param beneficiary The address to mint tokens to, and pass along to the ruleset's data hook and pay hook if
    /// applicable.
    /// @param minReturnedTokens The minimum number of project tokens expected in return for this payment, as a fixed
    /// point number with the same number of decimals as this terminal. If the amount of tokens minted for the
    /// beneficiary would be less than this amount, the payment is reverted.
    /// @param memo A memo to pass along to the emitted event.
    /// @param metadata Bytes to pass along to the emitted event, as well as the data hook and pay hook if applicable.
    /// @return beneficiaryTokenCount The number of tokens minted to the beneficiary, as a fixed point number with 18
    /// decimals.
    function pay(
        uint256 projectId,
        address token,
        uint256 amount,
        address beneficiary,
        uint256 minReturnedTokens,
        string calldata memo,
        bytes calldata metadata
    )
        external
        payable
        override
        returns (uint256 beneficiaryTokenCount)
    {
        // Get a reference to the project's tokens.
        IJBTokens tokens = _controllerOf(projectId).TOKENS();

        // Get a reference to the beneficiary's balance before the payment.
        uint256 beneficiaryBalanceBefore = tokens.totalBalanceOf({holder: beneficiary, projectId: projectId});

        // Pay the project.
        _pay({
            projectId: projectId,
            token: token,
            amount: _acceptFundsFor(projectId, token, amount, metadata),
            payer: _msgSender(),
            beneficiary: beneficiary,
            memo: memo,
            metadata: metadata
        });

        // Get a reference to the beneficiary's balance after the payment.
        uint256 beneficiaryBalanceAfter = tokens.totalBalanceOf({holder: beneficiary, projectId: projectId});

        // Set the beneficiary token count.
        if (beneficiaryBalanceAfter > beneficiaryBalanceBefore) {
            beneficiaryTokenCount = beneficiaryBalanceAfter - beneficiaryBalanceBefore;
        }

        // The token count for the beneficiary must be greater than or equal to the specified minimum.
        if (beneficiaryTokenCount < minReturnedTokens) {
            revert JBMultiTerminal_UnderMinReturnedTokens(beneficiaryTokenCount, minReturnedTokens);
        }
    }

    /// @notice Process any fees that are being held for the project.
    /// @param projectId The ID of the project to process held fees for.
    /// @param token The token to process held fees for.
    function processHeldFeesOf(uint256 projectId, address token) external override {
        _processHeldFeesOf({projectId: projectId, token: token, forced: false});
    }

    /// @notice Holders can redeem a project's tokens to reclaim some of that project's surplus tokens, or to trigger
    /// rules determined by the current ruleset's data hook and redeem hook.
    /// @dev Only a token's holder or an operator with the `REDEEM_TOKENS` permission from that holder can redeem those
    /// tokens.
    /// @param holder The account whose tokens are being redeemed.
    /// @param projectId The ID of the project the project tokens belong to.
    /// @param tokenToReclaim The token being reclaimed.
    /// @param redeemCount The number of project tokens to redeem, as a fixed point number with 18 decimals.
    /// @param minTokensReclaimed The minimum number of terminal tokens expected in return, as a fixed point number with
    /// the same number of decimals as this terminal. If the amount of tokens minted for the beneficiary would be less
    /// than this amount, the redemption is reverted.
    /// @param beneficiary The address to send the reclaimed terminal tokens to, and to pass along to the ruleset's
    /// data hook and redeem hook if applicable.
    /// @param metadata Bytes to send along to the emitted event, as well as the data hook and redeem hook if
    /// applicable.
    /// @return reclaimAmount The amount of terminal tokens that the project tokens were redeemed for, as a fixed point
    /// number with 18 decimals.
    function redeemTokensOf(
        address holder,
        uint256 projectId,
        address tokenToReclaim,
        uint256 redeemCount,
        uint256 minTokensReclaimed,
        address payable beneficiary,
        bytes calldata metadata
    )
        external
        override
        returns (uint256 reclaimAmount)
    {
        // Enforce permissions.
        _requirePermissionFrom({account: holder, projectId: projectId, permissionId: JBPermissionIds.REDEEM_TOKENS});

        reclaimAmount = _redeemTokensOf(holder, projectId, tokenToReclaim, redeemCount, beneficiary, metadata);

        // The amount being reclaimed must be at least as much as was expected.
        if (reclaimAmount < minTokensReclaimed) {
            revert JBMultiTerminal_UnderMinTokensReclaimed(reclaimAmount, minTokensReclaimed);
        }
    }

    /// @notice Sends payouts to a project's current payout split group, according to its ruleset, up to its current
    /// payout limit.
    /// @dev If the percentages of the splits in the project's payout split group do not add up to 100%, the remainder
    /// is sent to the project's owner.
    /// @dev Anyone can send payouts on a project's behalf. Projects can include a wildcard split (a split with no
    /// `hook`, `projectId`, or `beneficiary`) to send funds to the `_msgSender()` which calls this function. This can
    /// be used to incentivize calling this function.
    /// @dev payouts sent to addresses which aren't feeless incur the protocol fee.
    /// @dev Payouts a projects don't incur fees if its terminal is feeless.
    /// @param projectId The ID of the project having its payouts sent.
    /// @param token The token being sent.
    /// @param amount The total number of terminal tokens to send, as a fixed point number with same number of decimals
    /// as this terminal.
    /// @param currency The expected currency of the payouts being sent. Must match the currency of one of the
    /// project's current ruleset's payout limits.
    /// @param minTokensPaidOut The minimum number of terminal tokens that the `amount` should be worth (if expressed
    /// in terms of this terminal's currency), as a fixed point number with the same number of decimals as this
    /// terminal. If the amount of tokens paid out would be less than this amount, the send is reverted.
    /// @return amountPaidOut The total amount paid out.
    function sendPayoutsOf(
        uint256 projectId,
        address token,
        uint256 amount,
        uint256 currency,
        uint256 minTokensPaidOut
    )
        external
        override
        returns (uint256 amountPaidOut)
    {
        amountPaidOut = _sendPayoutsOf(projectId, token, amount, currency);

        // The amount being paid out must be at least as much as was expected.
        if (amountPaidOut < minTokensPaidOut) {
            revert JBMultiTerminal_UnderMinTokensPaidOut(amountPaidOut, minTokensPaidOut);
        }
    }

    /// @notice Allows a project to pay out funds from its surplus up to the current surplus allowance.
    /// @dev Only a project's owner or an operator with the `USE_ALLOWANCE` permission from that owner can use the
    /// surplus allowance.
    /// @dev Incurs the protocol fee unless the caller is a feeless address.
    /// @param projectId The ID of the project to use the surplus allowance of.
    /// @param token The token being paid out from the surplus.
    /// @param amount The amount of terminal tokens to use from the project's current surplus allowance, as a fixed
    /// point number with the same amount of decimals as this terminal.
    /// @param currency The expected currency of the amount being paid out. Must match the currency of one of the
    /// project's current ruleset's surplus allowances.
    /// @param minTokensPaidOut The minimum number of terminal tokens that should be returned from the surplus allowance
    /// (excluding fees), as a fixed point number with 18 decimals. If the amount of surplus used would be less than
    /// this amount, the transaction is reverted.
    /// @param beneficiary The address to send the surplus funds to.
    /// @param feeBeneficiary The address to send the tokens resulting from paying the fee.
    /// @param memo A memo to pass along to the emitted event.
    /// @return netAmountPaidOut The number of tokens that were sent to the beneficiary, as a fixed point number with
    /// the same amount of decimals as the terminal.
    function useAllowanceOf(
        uint256 projectId,
        address token,
        uint256 amount,
        uint256 currency,
        uint256 minTokensPaidOut,
        address payable beneficiary,
        address payable feeBeneficiary,
        string calldata memo
    )
        external
        override
        returns (uint256 netAmountPaidOut)
    {
        // Enforce permissions.
        _requirePermissionFrom({
            account: _ownerOf(projectId),
            projectId: projectId,
            permissionId: JBPermissionIds.USE_ALLOWANCE
        });

        netAmountPaidOut = _useAllowanceOf(projectId, token, amount, currency, beneficiary, feeBeneficiary, memo);

        // The amount being withdrawn must be at least as much as was expected.
        if (netAmountPaidOut < minTokensPaidOut) {
            revert JBMultiTerminal_UnderMinTokensPaidOut(netAmountPaidOut, minTokensPaidOut);
        }
    }

    //*********************************************************************//
    // ------------------------ internal functions ----------------------- //
    //*********************************************************************//

    /// @notice Accepts an incoming token.
    /// @param projectId The ID of the project that the transfer is being accepted for.
    /// @param token The token being accepted.
    /// @param amount The number of tokens being accepted.
    /// @param metadata The metadata in which permit2 context is provided.
    /// @return amount The number of tokens which have been accepted.
    function _acceptFundsFor(
        uint256 projectId,
        address token,
        uint256 amount,
        bytes calldata metadata
    )
        internal
        returns (uint256)
    {
        // Make sure the project has an accounting context for the token being paid.
        if (_accountingContextForTokenOf[projectId][token].token == address(0)) {
            revert JBMultiTerminal_TokenNotAccepted(token);
        }

        // If the terminal's token is the native token, override `amount` with `msg.value`.
        if (token == JBConstants.NATIVE_TOKEN) return msg.value;

        // If the terminal's token is not native, revert if there is a non-zero `msg.value`.
        if (msg.value != 0) revert JBMultiTerminal_NoMsgValueAllowed(msg.value);

        // Unpack the allowance to use, if any, given by the frontend.
        (bool exists, bytes memory parsedMetadata) =
            JBMetadataResolver.getDataFor({id: JBMetadataResolver.getId("permit2"), metadata: metadata});

        // Check if the metadata contains permit data.
        if (exists) {
            // Keep a reference to the allowance context parsed from the metadata.
            (JBSingleAllowance memory allowance) = abi.decode(parsedMetadata, (JBSingleAllowance));

            // Make sure the permit allowance is enough for this payment. If not we revert early.
            if (amount > allowance.amount) {
                revert JBMultiTerminal_PermitAllowanceNotEnough(amount, allowance.amount);
            }

            // Keep a reference to the permit rules.
            IAllowanceTransfer.PermitSingle memory permitSingle = IAllowanceTransfer.PermitSingle({
                details: IAllowanceTransfer.PermitDetails({
                    token: token,
                    amount: allowance.amount,
                    expiration: allowance.expiration,
                    nonce: allowance.nonce
                }),
                spender: address(this),
                sigDeadline: allowance.sigDeadline
            });

            // Set the allowance to `spend` tokens for the user.
            try PERMIT2.permit({owner: _msgSender(), permitSingle: permitSingle, signature: allowance.signature}) {}
                catch (bytes memory) {}
        }

        // Get a reference to the balance before receiving tokens.
        uint256 balanceBefore = _balanceOf(token);

        // Transfer tokens to this terminal from the msg sender.
        _transferFrom({from: _msgSender(), to: payable(address(this)), token: token, amount: amount});

        // The amount should reflect the change in balance.
        return _balanceOf(token) - balanceBefore;
    }

    /// @notice Adds funds to a project's balance without minting tokens.
    /// @param projectId The ID of the project to add funds to the balance of.
    /// @param token The address of the token being added to the project's balance.
    /// @param amount The amount of tokens to add as a fixed point number with the same number of decimals as this
    /// terminal. If this is a native token terminal, this is ignored and `msg.value` is used instead.
    /// @param shouldReturnHeldFees A flag indicating if held fees should be returned based on the amount being added.
    /// @param memo A memo to pass along to the emitted event.
    /// @param metadata Extra data to pass along to the emitted event.
    function _addToBalanceOf(
        uint256 projectId,
        address token,
        uint256 amount,
        bool shouldReturnHeldFees,
        string memory memo,
        bytes memory metadata
    )
        internal
    {
        // Return held fees if desired. This mechanism means projects don't pay fees multiple times when funds go out of
        // and back into the protocol.
        uint256 returnedFees = shouldReturnHeldFees ? _returnHeldFees(projectId, token, amount) : 0;

        emit AddToBalance({
            projectId: projectId,
            amount: amount,
            returnedFees: returnedFees,
            memo: memo,
            metadata: metadata,
            caller: _msgSender()
        });

        // Record the added funds with any returned fees.
        STORE.recordAddedBalanceFor({projectId: projectId, token: token, amount: amount + returnedFees});
    }

    /// @notice Logic to be triggered before transferring tokens from this terminal.
    /// @param to The address the transfer is going to.
    /// @param token The token being transferred.
    /// @param amount The number of tokens being transferred, as a fixed point number with the same number of decimals
    /// as this terminal.
    function _beforeTransferTo(address to, address token, uint256 amount) internal {
        // If the token is the native token, no allowance needed.
        if (token == JBConstants.NATIVE_TOKEN) return;
        IERC20(token).safeIncreaseAllowance(to, amount);
    }

    /// @notice Fund a project either by calling this terminal's internal `addToBalance` function or by calling the
    /// recipient
    /// terminal's `addToBalance` function.
    /// @param terminal The terminal on which the project is expecting to receive funds.
    /// @param projectId The ID of the project being funded.
    /// @param token The token being used.
    /// @param amount The amount being funded, as a fixed point number with the amount of decimals that the terminal's
    /// accounting context specifies.
    /// @param metadata Additional metadata to include with the payment.
    function _efficientAddToBalance(
        IJBTerminal terminal,
        uint256 projectId,
        address token,
        uint256 amount,
        bytes memory metadata
    )
        internal
    {
        // Call the internal method if this terminal is being used.
        if (terminal == IJBTerminal(address(this))) {
            _addToBalanceOf({
                projectId: projectId,
                token: token,
                amount: amount,
                shouldReturnHeldFees: false,
                memo: "",
                metadata: metadata
            });
        } else {
            // Trigger any inherited pre-transfer logic.
            // slither-disable-next-line reentrancy-events
            _beforeTransferTo({to: address(terminal), token: token, amount: amount});

            // Get a reference to the amount being added to balance through `msg.value`.
            uint256 payValue = _payValueOf(token, amount);

            // Add to balance.
            // If this terminal's token is the native token, send it in `msg.value`.
            terminal.addToBalanceOf{value: payValue}({
                projectId: projectId,
                token: token,
                amount: amount,
                shouldReturnHeldFees: false,
                memo: "",
                metadata: metadata
            });
        }
    }

    /// @notice Pay a project either by calling this terminal's internal `pay` function or by calling the recipient
    /// terminal's `pay` function.
    /// @param terminal The terminal on which the project is expecting to receive payments.
    /// @param projectId The ID of the project being paid.
    /// @param token The token being paid in.
    /// @param amount The amount being paid, as a fixed point number with the amount of decimals that the terminal's
    /// accounting context specifies.
    /// @param beneficiary The address to receive any platform tokens minted.
    /// @param metadata Additional metadata to include with the payment.
    function _efficientPay(
        IJBTerminal terminal,
        uint256 projectId,
        address token,
        uint256 amount,
        address beneficiary,
        bytes memory metadata
    )
        internal
    {
        if (terminal == IJBTerminal(address(this))) {
            _pay({
                projectId: projectId,
                token: token,
                amount: amount,
                payer: address(this),
                beneficiary: beneficiary,
                memo: "",
                metadata: metadata
            });
        } else {
            // Trigger any inherited pre-transfer logic.
            // slither-disable-next-line reentrancy-events
            _beforeTransferTo({to: address(terminal), token: token, amount: amount});

            // Keep a reference to the amount that'll be paid in.
            uint256 payValue = _payValueOf(token, amount);

            // Send the fee.
            // If this terminal's token is ETH, send it in msg.value.
            // slither-disable-next-line unused-return
            terminal.pay{value: payValue}({
                projectId: projectId,
                token: token,
                amount: amount,
                beneficiary: beneficiary,
                minReturnedTokens: 0,
                memo: "",
                metadata: metadata
            });
        }
    }

    /// @notice Fulfills a list of pay hook specifications.
    /// @param projectId The ID of the project being paid.
    /// @param specifications The pay hook specifications to be fulfilled.
    /// @param tokenAmount The amount of tokens that the project was paid.
    /// @param payer The address that sent the payment.
    /// @param ruleset The ruleset the payment is being accepted during.
    /// @param beneficiary The address which will receive any tokens that the payment yields.
    /// @param newlyIssuedTokenCount The amount of tokens that are being issued and sent to the beneificary.
    /// @param metadata Bytes to send along to the emitted event and pay hooks as applicable.
    function _fulfillPayHookSpecificationsFor(
        uint256 projectId,
        JBPayHookSpecification[] memory specifications,
        JBTokenAmount memory tokenAmount,
        address payer,
        JBRuleset memory ruleset,
        address beneficiary,
        uint256 newlyIssuedTokenCount,
        bytes memory metadata
    )
        internal
    {
        // Keep a reference to payment context for the pay hooks.
        JBAfterPayRecordedContext memory context = JBAfterPayRecordedContext({
            payer: payer,
            projectId: projectId,
            rulesetId: ruleset.id,
            amount: tokenAmount,
            forwardedAmount: tokenAmount,
            weight: ruleset.weight,
            newlyIssuedTokenCount: newlyIssuedTokenCount,
            beneficiary: beneficiary,
            hookMetadata: bytes(""),
            payerMetadata: metadata
        });

        // Keep a reference to the number of pay hook specifications to iterate through.
        uint256 numberOfSpecifications = specifications.length;

        // Fulfill each specification through their pay hooks.
        for (uint256 i; i < numberOfSpecifications; i++) {
            // Set the specification being iterated on.
            JBPayHookSpecification memory specification = specifications[i];

            // Pass the correct token `forwardedAmount` to the hook.
            context.forwardedAmount = JBTokenAmount({
                value: specification.amount,
                token: tokenAmount.token,
                decimals: tokenAmount.decimals,
                currency: tokenAmount.currency
            });

            // Pass the correct metadata from the data hook's specification.
            context.hookMetadata = specification.metadata;

            // Trigger any inherited pre-transfer logic.
            // slither-disable-next-line reentrancy-events
            _beforeTransferTo({to: address(specification.hook), token: tokenAmount.token, amount: specification.amount});

            // Keep a reference to the amount that'll be paid as a `msg.value`.
            uint256 payValue = _payValueOf(tokenAmount.token, specification.amount);

            // Fulfill the specification.
            // slither-disable-next-line reentrancy-events
            specification.hook.afterPayRecordedWith{value: payValue}(context);

            emit HookAfterRecordPay({
                hook: specification.hook,
                context: context,
                specificationAmount: specification.amount,
                caller: _msgSender()
            });
        }
    }

    /// @notice Fulfills a list of redeem hook specification.
    /// @param projectId The ID of the project being redeemed from.
    /// @param beneficiaryReclaimAmount The number of tokens that are being reclaimed from the project.
    /// @param holder The address that holds the tokens being redeemed.
    /// @param redeemCount The number of tokens being redeemed.
    /// @param metadata Bytes to send along to the emitted event and redeem hooks as applicable.
    /// @param ruleset The ruleset the redemption is being made during as a `JBRuleset` struct.
    /// @param redemptionRate The redemption rate influencing the reclaim amount.
    /// @param beneficiary The address which will receive any terminal tokens that are reclaimed by this redemption.
    /// @param specifications The hook specifications being fulfilled.
    /// @return amountEligibleForFees The amount of funds which were allocated to redeem hooks and are eligible for
    /// fees.
    function _fulfillRedeemHookSpecificationsFor(
        uint256 projectId,
        JBTokenAmount memory beneficiaryReclaimAmount,
        address holder,
        uint256 redeemCount,
        bytes memory metadata,
        JBRuleset memory ruleset,
        uint256 redemptionRate,
        address payable beneficiary,
        JBRedeemHookSpecification[] memory specifications
    )
        internal
        returns (uint256 amountEligibleForFees)
    {
        // Keep a reference to redemption context for the redeem hooks.
        JBAfterRedeemRecordedContext memory context = JBAfterRedeemRecordedContext({
            holder: holder,
            projectId: projectId,
            rulesetId: ruleset.id,
            redeemCount: redeemCount,
            reclaimedAmount: beneficiaryReclaimAmount,
            forwardedAmount: beneficiaryReclaimAmount,
            redemptionRate: redemptionRate,
            beneficiary: beneficiary,
            hookMetadata: "",
            redeemerMetadata: metadata
        });

        // Keep a reference to the number of redeem hook specifications being iterated through.
        uint256 numberOfSpecifications = specifications.length;

        for (uint256 i; i < numberOfSpecifications; i++) {
            // Set the specification being iterated on.
            JBRedeemHookSpecification memory specification = specifications[i];

            // Get the fee for the specified amount.
            uint256 specificationAmountFee =
                _isFeeless(address(specification.hook)) ? 0 : JBFees.feeAmountIn(specification.amount, FEE);

            // Add the specification's amount to the amount eligible for fees.
            if (specificationAmountFee != 0) {
                amountEligibleForFees += specification.amount;
                specification.amount -= specificationAmountFee;
            }

            // Pass the correct token `forwardedAmount` to the hook.
            context.forwardedAmount = JBTokenAmount({
                value: specification.amount,
                token: beneficiaryReclaimAmount.token,
                decimals: beneficiaryReclaimAmount.decimals,
                currency: beneficiaryReclaimAmount.currency
            });

            // Pass the correct metadata from the data hook's specification.
            context.hookMetadata = specification.metadata;

            // Trigger any inherited pre-transfer logic.
            // slither-disable-next-line reentrancy-events
            _beforeTransferTo({
                to: address(specification.hook),
                token: beneficiaryReclaimAmount.token,
                amount: specification.amount
            });

            // Keep a reference to the amount that'll be paid as a `msg.value`.
            uint256 payValue = _payValueOf(beneficiaryReclaimAmount.token, specification.amount);

            // Fulfill the specification.
            // slither-disable-next-line reentrancy-events
            specification.hook.afterRedeemRecordedWith{value: payValue}(context);

            emit HookAfterRecordRedeem({
                hook: specification.hook,
                context: context,
                specificationAmount: specification.amount,
                fee: specificationAmountFee,
                caller: _msgSender()
            });
        }
    }

    /// @notice Pay a project with tokens.
    /// @param projectId The ID of the project being paid.
    /// @param token The address of the token which the project is being paid with.
    /// @param amount The amount of terminal tokens being received, as a fixed point number with the same number of
    /// decimals as this terminal. If this terminal's token is the native token, `amount` is ignored and `msg.value` is
    /// used in its place.
    /// @param payer The address making the payment.
    /// @param beneficiary The address to mint tokens to, and pass along to the ruleset's data hook and pay hook if
    /// applicable.
    /// @param memo A memo to pass along to the emitted event.
    /// @param metadata Bytes to send along to the emitted event, as well as the data hook and pay hook if applicable.
    function _pay(
        uint256 projectId,
        address token,
        uint256 amount,
        address payer,
        address beneficiary,
        string memory memo,
        bytes memory metadata
    )
        internal
    {
        // Keep a reference to the token amount to forward to the store.
        JBTokenAmount memory tokenAmount;

        // Scoped section prevents stack too deep. `context` only used within scope.
        {
            // Get a reference to the token's accounting context.
            JBAccountingContext memory context = _accountingContextForTokenOf[projectId][token];

            // Bundle the amount info into a `JBTokenAmount` struct.
            tokenAmount =
                JBTokenAmount({token: token, decimals: context.decimals, currency: context.currency, value: amount});
        }

        // Record the payment.
        // Keep a reference to the ruleset the payment is being made during.
        // Keep a reference to the pay hook specifications.
        // Keep a reference to the token count that'll be minted as a result of the payment.
        // slither-disable-next-line reentrancy-events
        (JBRuleset memory ruleset, uint256 tokenCount, JBPayHookSpecification[] memory hookSpecifications) = STORE
            .recordPaymentFrom({
            payer: payer,
            amount: tokenAmount,
            projectId: projectId,
            beneficiary: beneficiary,
            metadata: metadata
        });

        // Keep a reference to the number of tokens issued for the beneficiary.
        uint256 newlyIssuedTokenCount;

        // Mint tokens if needed.
        if (tokenCount != 0) {
            // Set the token count to be the number of tokens minted for the beneficiary instead of the total
            // amount.
            // slither-disable-next-line reentrancy-events
            newlyIssuedTokenCount = _controllerOf(projectId).mintTokensOf({
                projectId: projectId,
                tokenCount: tokenCount,
                beneficiary: beneficiary,
                memo: "",
                useReservedPercent: true
            });
        }

        emit Pay({
            rulesetId: ruleset.id,
            rulesetCycleNumber: ruleset.cycleNumber,
            projectId: projectId,
            payer: payer,
            beneficiary: beneficiary,
            amount: amount,
            newlyIssuedTokenCount: newlyIssuedTokenCount,
            memo: memo,
            metadata: metadata,
            caller: _msgSender()
        });

        // If the data hook returned pay hook specifications, fulfill them.
        if (hookSpecifications.length != 0) {
            _fulfillPayHookSpecificationsFor({
                projectId: projectId,
                specifications: hookSpecifications,
                tokenAmount: tokenAmount,
                payer: payer,
                ruleset: ruleset,
                beneficiary: beneficiary,
                newlyIssuedTokenCount: newlyIssuedTokenCount,
                metadata: metadata
            });
        }
    }

    /// @notice Process a fee of the specified amount from a project.
    /// @param projectId The ID of the project paying the fee.
    /// @param token The token the fee is being paid in.
    /// @param amount The fee amount, as a fixed point number with 18 decimals.
    /// @param beneficiary The address which will receive any platform tokens minted.
    /// @param feeTerminal The terminal that'll receive the fee.
    /// @param wasHeld A flag indicating if the fee being processed was being held by this terminal.
    function _processFee(
        uint256 projectId,
        address token,
        uint256 amount,
        address beneficiary,
        IJBTerminal feeTerminal,
        bool wasHeld
    )
        internal
    {
        // slither-disable-next-line reentrancy-events
        try this.executeProcessFee(projectId, token, amount, beneficiary, feeTerminal) {
            emit ProcessFee({
                projectId: projectId,
                token: token,
                amount: amount,
                wasHeld: wasHeld,
                beneficiary: beneficiary,
                caller: _msgSender()
            });
        } catch (bytes memory reason) {
            emit FeeReverted({
                projectId: projectId,
                token: token,
                feeProjectId: _FEE_BENEFICIARY_PROJECT_ID,
                amount: amount,
                reason: reason,
                caller: _msgSender()
            });

            STORE.recordAddedBalanceFor({projectId: projectId, token: token, amount: amount});
        }
    }

    /// @notice Process any fees that are being held for the project.
    /// @param projectId The ID of the project to process held fees for.
    /// @param token The token to process held fees for.
    /// @param forced If locked held fees should be force processed.
    function _processHeldFeesOf(uint256 projectId, address token, bool forced) internal {
        // Get a reference to the project's held fees.
        JBFee[] memory heldFees = _heldFeesOf[projectId][token];

        // Delete the held fees.
        delete _heldFeesOf[projectId][token];

        // Keep a reference to the number of held fees.
        uint256 numberOfHeldFees = heldFees.length;

        // Keep a reference to the terminal that'll receive the fees.
        IJBTerminal feeTerminal = DIRECTORY.primaryTerminalOf({projectId: _FEE_BENEFICIARY_PROJECT_ID, token: token});

        // Process each fee.
        for (uint256 i; i < numberOfHeldFees; i++) {
            // Keep a reference to the held fee being iterated on.
            JBFee memory heldFee = heldFees[i];

            // Can't process fees that aren't yet unlocked.
            if (!forced && heldFee.unlockTimestamp > block.timestamp) {
                // Add the fee back to storage.
                _heldFeesOf[projectId][token].push(heldFee);
                continue;
            }

            // Process the fee.
            // slither-disable-next-line reentrancy-no-eth
            _processFee({
                projectId: projectId,
                token: token,
                amount: JBFees.feeAmountIn(heldFee.amount, FEE),
                beneficiary: heldFee.beneficiary,
                feeTerminal: feeTerminal,
                wasHeld: true
            });
        }
    }

    /// @notice Holders can redeem their tokens to claim some of a project's surplus, or to trigger rules determined by
    /// the project's current ruleset's data hook.
    /// @dev Only a token holder or a an operator with the `REDEEM_TOKENS` permission from that holder can redeem those
    /// tokens.
    /// @param holder The account redeeming tokens.
    /// @param projectId The ID of the project whose tokens are being redeemed.
    /// @param tokenToReclaim The address of the token which is being reclaimed.
    /// @param redeemCount The number of project tokens to redeem, as a fixed point number with 18 decimals.
    /// @param beneficiary The address to send the reclaimed terminal tokens to.
    /// @param metadata Bytes to send along to the emitted event, as well as the data hook and redeem hook if
    /// applicable.
    /// @return reclaimAmount The number of terminal tokens reclaimed for the `beneficiary`, as a fixed point number
    /// with 18 decimals.

    function _redeemTokensOf(
        address holder,
        uint256 projectId,
        address tokenToReclaim,
        uint256 redeemCount,
        address payable beneficiary,
        bytes memory metadata
    )
        internal
        returns (uint256 reclaimAmount)
    {
        // Keep a reference to the ruleset the redemption is being made during.
        JBRuleset memory ruleset;

        // Keep a reference to the redeem hook specifications.
        JBRedeemHookSpecification[] memory hookSpecifications;

        // Keep a reference to the redemption rate being used.
        uint256 redemptionRate;

        // Keep a reference to the accounting context of the token being reclaimed.
        JBAccountingContext memory accountingContext = _accountingContextForTokenOf[projectId][tokenToReclaim];

        // Scoped section prevents stack too deep.
        {
            JBAccountingContext[] memory balanceAccountingContexts = _accountingContextsOf[projectId];

            // Record the redemption.
            (ruleset, reclaimAmount, redemptionRate, hookSpecifications) = STORE.recordRedemptionFor({
                holder: holder,
                projectId: projectId,
                accountingContext: accountingContext,
                balanceAccountingContexts: balanceAccountingContexts,
                redeemCount: redeemCount,
                metadata: metadata
            });
        }

        // Burn the project tokens.
        if (redeemCount != 0) {
            _controllerOf(projectId).burnTokensOf({
                holder: holder,
                projectId: projectId,
                tokenCount: redeemCount,
                memo: ""
            });
        }

        // Keep a reference to the amount being reclaimed that is subject to fees.
        uint256 amountEligibleForFees;

        // Send the reclaimed funds to the beneficiary.
        if (reclaimAmount != 0) {
            // Determine if a fee should be taken. Fees are not exercised if the redemption rate is at its max (100%),
            // if the beneficiary is feeless, or if the fee beneficiary doesn't accept the given token.
            if (!_isFeeless(beneficiary) && redemptionRate != JBConstants.MAX_REDEMPTION_RATE) {
                amountEligibleForFees += reclaimAmount;
                // Subtract the fee for the reclaimed amount.
                reclaimAmount -= JBFees.feeAmountIn(reclaimAmount, FEE);
            }

            // Subtract the fee from the reclaim amount.
            if (reclaimAmount != 0) {
                _transferFrom({from: address(this), to: beneficiary, token: tokenToReclaim, amount: reclaimAmount});
            }
        }

        // If the data hook returned redeem hook specifications, fulfill them.
        if (hookSpecifications.length != 0) {
            // Fulfill the redeem hook specifications.
            amountEligibleForFees += _fulfillRedeemHookSpecificationsFor({
                projectId: projectId,
                holder: holder,
                redeemCount: redeemCount,
                ruleset: ruleset,
                redemptionRate: redemptionRate,
                beneficiary: beneficiary,
                beneficiaryReclaimAmount: JBTokenAmount({
                    token: tokenToReclaim,
                    decimals: accountingContext.decimals,
                    currency: accountingContext.currency,
                    value: reclaimAmount
                }),
                specifications: hookSpecifications,
                metadata: metadata
            });
        }

        // Take the fee from all outbound reclaimings.
        amountEligibleForFees != 0
            ? _takeFeeFrom({
                projectId: projectId,
                token: tokenToReclaim,
                amount: amountEligibleForFees,
                beneficiary: beneficiary,
                shouldHoldFees: false
            })
            : 0;

        emit RedeemTokens({
            rulesetId: ruleset.id,
            rulesetCycleNumber: ruleset.cycleNumber,
            projectId: projectId,
            holder: holder,
            beneficiary: beneficiary,
            redeemCount: redeemCount,
            redemptionRate: redemptionRate,
            reclaimAmount: reclaimAmount,
            metadata: metadata,
            caller: _msgSender()
        });
    }

    /// @notice Returns held fees to the project who paid them based on the specified amount.
    /// @param projectId The project held fees are being returned to.
    /// @param token The token that the held fees are in.
    /// @param amount The amount to base the calculation on, as a fixed point number with the same number of decimals
    /// as this terminal.
    /// @return returnedFees The amount of held fees that were returned, as a fixed point number with the same number of
    /// decimals as this terminal
    function _returnHeldFees(
        uint256 projectId,
        address token,
        uint256 amount
    )
        internal
        returns (uint256 returnedFees)
    {
        // Get a reference to the project's held fees.
        JBFee[] memory heldFees = _heldFeesOf[projectId][token];

        // Delete the current held fees.
        delete _heldFeesOf[projectId][token];

        // Get a reference to the leftover amount once all fees have been settled.
        uint256 leftoverAmount = amount;

        // Keep a reference to the number of held fees.
        uint256 numberOfHeldFees = heldFees.length;

        // Process each fee.
        for (uint256 i; i < numberOfHeldFees; i++) {
            // Save the fee being iterated on.
            JBFee memory heldFee = heldFees[i];

            // slither-disable-next-line incorrect-equality
            if (leftoverAmount == 0) {
                _heldFeesOf[projectId][token].push(heldFee);
            } else {
                // Notice here we take `feeAmountIn` on the stored `.amount`.
                uint256 feeAmount = JBFees.feeAmountIn(heldFee.amount, FEE);

                // Keep a reference to the amount from which the fee was taken.
                uint256 amountFromFee = heldFee.amount - feeAmount;

                if (leftoverAmount >= amountFromFee) {
                    unchecked {
                        leftoverAmount -= amountFromFee;
                        returnedFees += feeAmount;
                    }
                } else {
                    // And here we overwrite with `feeAmountFrom` the `leftoverAmount`
                    feeAmount = JBFees.feeAmountFrom({amount: leftoverAmount, feePercent: FEE});

                    unchecked {
                        _heldFeesOf[projectId][token].push(
                            JBFee({
                                amount: amountFromFee - leftoverAmount,
                                beneficiary: heldFee.beneficiary,
                                unlockTimestamp: heldFee.unlockTimestamp
                            })
                        );
                        returnedFees += feeAmount;
                    }
                    leftoverAmount = 0;
                }
            }
        }

        emit ReturnHeldFees({
            projectId: projectId,
            token: token,
            amount: amount,
            returnedFees: returnedFees,
            leftoverAmount: leftoverAmount,
            caller: _msgSender()
        });
    }

    /// @notice Sends payouts to a project's current payout split group, according to its ruleset, up to its current
    /// payout limit.
    /// @dev If the percentages of the splits in the project's payout split group do not add up to 100%, the remainder
    /// is sent to the project's owner.
    /// @dev Anyone can send payouts on a project's behalf. Projects can include a wildcard split (a split with no
    /// `hook`, `projectId`, or `beneficiary`) to send funds to the `_msgSender()` which calls this function. This can
    /// be used to incentivize calling this function.
    /// @dev Payouts sent to addresses which aren't feeless incur the protocol fee.
    /// @param projectId The ID of the project to send the payouts of.
    /// @param token The token being paid out.
    /// @param amount The number of terminal tokens to pay out, as a fixed point number with same number of decimals as
    /// this terminal.
    /// @param currency The expected currency of the amount being paid out. Must match the currency of one of the
    /// project's current ruleset's payout limits.
    /// @return amountPaidOut The total amount that was paid out.
    function _sendPayoutsOf(
        uint256 projectId,
        address token,
        uint256 amount,
        uint256 currency
    )
        internal
        returns (uint256 amountPaidOut)
    {
        // Keep a reference to the ruleset.
        JBRuleset memory ruleset;

        // Record the payout.
        (ruleset, amountPaidOut) = STORE.recordPayoutFor({
            projectId: projectId,
            accountingContext: _accountingContextForTokenOf[projectId][token],
            amount: amount,
            currency: currency
        });

        // Get a reference to the project's owner.
        // The owner will receive tokens minted by paying the platform fee and receive any leftover funds not sent to
        // payout splits.
        address payable projectOwner = payable(_ownerOf(projectId));

        // If the ruleset requires privileged payout distribution, ensure the caller has the permission.
        if (ruleset.ownerMustSendPayouts()) {
            // Enforce permissions.
            _requirePermissionFrom({
                account: projectOwner,
                projectId: projectId,
                permissionId: JBPermissionIds.SEND_PAYOUTS
            });
        }

        // Send payouts to the splits and get a reference to the amount left over after the splits have been paid.
        // Also get a reference to the amount which was paid out to splits that is eligible for fees.
        (uint256 leftoverPayoutAmount, uint256 amountEligibleForFees) = _sendPayoutsToSplitGroupOf({
            projectId: projectId,
            token: token,
            rulesetId: ruleset.id,
            amount: amountPaidOut
        });

        // Send any leftover funds to the project owner and update the fee tracking accordingly.
        if (leftoverPayoutAmount != 0) {
            if (!_isFeeless(projectOwner)) {
                amountEligibleForFees += leftoverPayoutAmount;
                leftoverPayoutAmount -= JBFees.feeAmountIn(leftoverPayoutAmount, FEE);
            }

            // Transfer the amount to the project owner.
            _transferFrom({from: address(this), to: projectOwner, token: token, amount: leftoverPayoutAmount});
        }

        // Take the fee.
        uint256 feeTaken = _takeFeeFrom({
            projectId: projectId,
            token: token,
            amount: amountEligibleForFees,
            beneficiary: projectOwner,
            shouldHoldFees: ruleset.holdFees()
        });

<<<<<<< HEAD
        /// The leftover amount that was sent to the project owner.
        uint256 netLeftoverPayoutAmount;

        // Send any leftover funds to the project owner and update the net leftover (which is returned) accordingly.
        if (leftoverPayoutAmount != 0) {
            // Subtract the fee from the net leftover amount.
            netLeftoverPayoutAmount =
                leftoverPayoutAmount - JBFees.feeAmountIn({amount: leftoverPayoutAmount, feePercent: FEE});

            // Transfer the amount to the project owner.
            _transferFrom({from: address(this), to: projectOwner, token: token, amount: netLeftoverPayoutAmount});
        }

=======
>>>>>>> 692150a1
        emit SendPayouts({
            rulesetId: ruleset.id,
            rulesetCycleNumber: ruleset.cycleNumber,
            projectId: projectId,
            projectOwner: projectOwner,
            amount: amount,
            amountPaidOut: amountPaidOut,
            fee: feeTaken,
            netLeftoverPayoutAmount: leftoverPayoutAmount,
            caller: _msgSender()
        });
    }

    /// @notice Sends a payout to a split.
    /// @param split The split to pay.
    /// @param projectId The ID of the project the split was specified by.
    /// @param token The address of the token being paid out.
    /// @param amount The total amount that the split is being paid, as a fixed point number with the same number of
    /// decimals as this terminal.
    /// @return netPayoutAmount The amount sent to the split after subtracting fees.
    function _sendPayoutToSplit(
        JBSplit memory split,
        uint256 projectId,
        address token,
        uint256 amount
    )
        internal
        returns (uint256)
    {
        // Attempt to distribute this split.
        // slither-disable-next-line reentrancy-events
        try this.executePayout(split, projectId, token, amount, _msgSender()) returns (uint256 netPayoutAmount) {
            return netPayoutAmount;
        } catch (bytes memory failureReason) {
            emit PayoutReverted({
                projectId: projectId,
                split: split,
                amount: amount,
                reason: failureReason,
                caller: _msgSender()
            });

            // Add balance back to the project.
            STORE.recordAddedBalanceFor({projectId: projectId, token: token, amount: amount});

            // Since the payout failed the netPayoutAmount is zero.
            return 0;
        }
    }

    /// @notice Sends payouts to the payout splits group specified in a project's ruleset.
    /// @param projectId The ID of the project to send the payouts of.
    /// @param token The address of the token being paid out.
    /// @param rulesetId The ID of the ruleset of the split group being paid.
    /// @param amount The total amount being paid out, as a fixed point number with the same number of decimals as this
    /// terminal.
    /// @return amount The leftover amount (zero if the splits add up to 100%).
    /// @return amountEligibleForFees The total amount of funds which were paid out and are eligible for fees.
    function _sendPayoutsToSplitGroupOf(
        uint256 projectId,
        address token,
        uint256 rulesetId,
        uint256 amount
    )
        internal
        returns (uint256, uint256 amountEligibleForFees)
    {
        // The total percentage available to split
        uint256 leftoverPercentage = JBConstants.SPLITS_TOTAL_PERCENT;

        // Get a reference to the project's payout splits.
        JBSplit[] memory splits =
            SPLITS.splitsOf({projectId: projectId, rulesetId: rulesetId, groupId: uint256(uint160(token))});

        // Keep a reference to the number of splits being iterated on.
        uint256 numberOfSplits = splits.length;

        // Transfer between all splits.
        for (uint256 i; i < numberOfSplits; i++) {
            // Get a reference to the split being iterated on.
            JBSplit memory split = splits[i];

            // The amount to send to the split.
            uint256 payoutAmount = mulDiv(amount, split.percent, leftoverPercentage);

            // The final payout amount after taking out any fees.
            uint256 netPayoutAmount = _sendPayoutToSplit(split, projectId, token, payoutAmount);

            // If the split hook is a feeless address, this payout doesn't incur a fee.
            if (netPayoutAmount != 0 && netPayoutAmount != payoutAmount) {
                amountEligibleForFees += payoutAmount;
            }

            if (payoutAmount != 0) {
                // Subtract from the amount to be sent to the beneficiary.
                unchecked {
                    amount -= payoutAmount;
                }
            }

            unchecked {
                // Decrement the leftover percentage.
                leftoverPercentage -= split.percent;
            }

            emit SendPayoutToSplit({
                projectId: projectId,
                rulesetId: rulesetId,
                group: uint256(uint160(token)),
                split: split,
                amount: payoutAmount,
                netAmount: netPayoutAmount,
                caller: _msgSender()
            });
        }

        return (amount, amountEligibleForFees);
    }

    /// @notice Takes a fee into the platform's project (with the `_FEE_BENEFICIARY_PROJECT_ID`).
    /// @param projectId The ID of the project paying the fee.
    /// @param token The address of the token that the fee is being paid in.
    /// @param amount The fee's token amount, as a fixed point number with 18 decimals.
    /// @param beneficiary The address to mint the platform's project's tokens for.
    /// @param shouldHoldFees If fees should be tracked and held instead of being exercised immediately.
    /// @return feeAmount The amount of the fee taken.
    function _takeFeeFrom(
        uint256 projectId,
        address token,
        uint256 amount,
        address beneficiary,
        bool shouldHoldFees
    )
        internal
        returns (uint256 feeAmount)
    {
        // Get a reference to the fee amount.
        feeAmount = JBFees.feeAmountIn(amount, FEE);

        if (shouldHoldFees) {
            // Store the held fee.
            _heldFeesOf[projectId][token].push(
                JBFee({
                    amount: amount,
                    beneficiary: beneficiary,
                    unlockTimestamp: uint48(block.timestamp + _FEE_HOLDING_SECONDS)
                })
            );

            emit HoldFee({
                projectId: projectId,
                token: token,
                amount: amount,
                fee: FEE,
                beneficiary: beneficiary,
                caller: _msgSender()
            });
        } else {
            // Get the terminal that'll receive the fee if one wasn't provided.
            IJBTerminal feeTerminal = DIRECTORY.primaryTerminalOf(_FEE_BENEFICIARY_PROJECT_ID, token);

            // Process the fee.
            _processFee({
                projectId: projectId,
                token: token,
                amount: feeAmount,
                beneficiary: beneficiary,
                feeTerminal: feeTerminal,
                wasHeld: false
            });
        }
    }

    /// @notice Transfers tokens.
    /// @param from The address the transfer should originate from.
    /// @param to The address the transfer should go to.
    /// @param token The token being transfered.
    /// @param amount The number of tokens being transferred, as a fixed point number with the same number of decimals
    /// as this terminal.
    function _transferFrom(address from, address payable to, address token, uint256 amount) internal {
        // If the token is the native token, transfer natively.
        if (token == JBConstants.NATIVE_TOKEN) return Address.sendValue(to, amount);

        if (from == address(this)) return IERC20(token).safeTransfer(to, amount);

        // If there's sufficient approval, transfer normally.
        if (IERC20(token).allowance(address(from), address(this)) >= amount) {
            return IERC20(token).safeTransferFrom(from, to, amount);
        }

        // Make sure the amount being paid is less than the maximum permit2 allowance.
        if (amount > type(uint160).max) revert JBMultiTerminal_OverflowAlert(amount, type(uint160).max);

        // Otherwise we attempt to use the PERMIT2 method.
        PERMIT2.transferFrom(from, to, uint160(amount), token);
    }

    /// @notice Allows a project to send out funds from its surplus up to the current surplus allowance.
    /// @dev Only a project's owner or an operator with the `USE_ALLOWANCE` permission from that owner can use the
    /// surplus allowance.
    /// @dev Incurs the protocol fee unless the caller is a feeless address.
    /// @param projectId The ID of the project to use the surplus allowance of.
    /// @param token The token being paid out from the surplus.
    /// @param amount The amount of terminal tokens to use from the project's current surplus allowance, as a fixed
    /// point number with the same amount of decimals as this terminal.
    /// @param currency The expected currency of the amount being paid out. Must match the currency of one of the
    /// project's current ruleset's surplus allowances.
    /// @param beneficiary The address to send the funds to.
    /// @param feeBeneficiary The address to send the tokens resulting from paying the fee.
    /// @param memo A memo to pass along to the emitted event.
    /// @return netAmountPaidOut The amount of tokens paid out.
    function _useAllowanceOf(
        uint256 projectId,
        address token,
        uint256 amount,
        uint256 currency,
        address payable beneficiary,
        address payable feeBeneficiary,
        string memory memo
    )
        internal
        returns (uint256 netAmountPaidOut)
    {
        // Keep a reference to the ruleset.
        JBRuleset memory ruleset;

        // Keep a reference to the amount paid out before fees.
        uint256 amountPaidOut;

        // Record the use of the allowance.
        (ruleset, amountPaidOut) = STORE.recordUsedAllowanceOf({
            projectId: projectId,
            accountingContext: _accountingContextForTokenOf[projectId][token],
            amount: amount,
            currency: currency
        });

        // Take a fee from the `amountPaidOut`, if needed.
        // The net amount is the final amount withdrawn after the fee has been taken.
        // slither-disable-next-line reentrancy-events
        netAmountPaidOut = amountPaidOut
            - (
                _isFeeless(_msgSender())
                    ? 0
                    : _takeFeeFrom({
                        projectId: projectId,
                        token: token,
                        amount: amountPaidOut,
                        // The project owner will receive tokens minted by paying the platform fee.
                        beneficiary: feeBeneficiary,
                        shouldHoldFees: ruleset.holdFees()
                    })
            );

        emit UseAllowance({
            rulesetId: ruleset.id,
            rulesetCycleNumber: ruleset.cycleNumber,
            projectId: projectId,
            beneficiary: beneficiary,
            feeBeneficiary: feeBeneficiary,
            amount: amount,
            amountPaidOut: amountPaidOut,
            netAmountPaidOut: netAmountPaidOut,
            memo: memo,
            caller: _msgSender()
        });

        // Transfer any remaining balance to the beneficiary.
        if (netAmountPaidOut != 0) {
            _transferFrom({from: address(this), to: beneficiary, token: token, amount: netAmountPaidOut});
        }
    }
}<|MERGE_RESOLUTION|>--- conflicted
+++ resolved
@@ -1657,7 +1657,7 @@
         if (leftoverPayoutAmount != 0) {
             if (!_isFeeless(projectOwner)) {
                 amountEligibleForFees += leftoverPayoutAmount;
-                leftoverPayoutAmount -= JBFees.feeAmountIn(leftoverPayoutAmount, FEE);
+                leftoverPayoutAmount -=  JBFees.feeAmountIn({amount: leftoverPayoutAmount, feePercent: FEE});
             }
 
             // Transfer the amount to the project owner.
@@ -1673,22 +1673,6 @@
             shouldHoldFees: ruleset.holdFees()
         });
 
-<<<<<<< HEAD
-        /// The leftover amount that was sent to the project owner.
-        uint256 netLeftoverPayoutAmount;
-
-        // Send any leftover funds to the project owner and update the net leftover (which is returned) accordingly.
-        if (leftoverPayoutAmount != 0) {
-            // Subtract the fee from the net leftover amount.
-            netLeftoverPayoutAmount =
-                leftoverPayoutAmount - JBFees.feeAmountIn({amount: leftoverPayoutAmount, feePercent: FEE});
-
-            // Transfer the amount to the project owner.
-            _transferFrom({from: address(this), to: projectOwner, token: token, amount: netLeftoverPayoutAmount});
-        }
-
-=======
->>>>>>> 692150a1
         emit SendPayouts({
             rulesetId: ruleset.id,
             rulesetCycleNumber: ruleset.cycleNumber,
