// SPDX-License-Identifier: MIT
pragma solidity 0.8.23;

import {JBPermissionIds} from "@bananapus/permission-ids/src/JBPermissionIds.sol";
import {ERC2771Context} from "@openzeppelin/contracts/metatx/ERC2771Context.sol";
import {IERC20} from "@openzeppelin/contracts/token/ERC20/IERC20.sol";
import {IERC20Metadata} from "@openzeppelin/contracts/token/ERC20/extensions/IERC20Metadata.sol";
import {SafeERC20} from "@openzeppelin/contracts/token/ERC20/utils/SafeERC20.sol";
import {Address} from "@openzeppelin/contracts/utils/Address.sol";
import {Context} from "@openzeppelin/contracts/utils/Context.sol";
import {IERC165} from "@openzeppelin/contracts/utils/introspection/IERC165.sol";
import {mulDiv} from "@prb/math/src/Common.sol";
import {IAllowanceTransfer} from "@uniswap/permit2/src/interfaces/IAllowanceTransfer.sol";
import {IPermit2} from "@uniswap/permit2/src/interfaces/IPermit2.sol";

import {JBPermissioned} from "./abstract/JBPermissioned.sol";
import {IJBController} from "./interfaces/IJBController.sol";
import {IJBDirectory} from "./interfaces/IJBDirectory.sol";
import {IJBFeelessAddresses} from "./interfaces/IJBFeelessAddresses.sol";
import {IJBFeeTerminal} from "./interfaces/IJBFeeTerminal.sol";
import {IJBMultiTerminal} from "./interfaces/IJBMultiTerminal.sol";
import {IJBPayoutTerminal} from "./interfaces/IJBPayoutTerminal.sol";
import {IJBPermissioned} from "./interfaces/IJBPermissioned.sol";
import {IJBPermissions} from "./interfaces/IJBPermissions.sol";
import {IJBPermitTerminal} from "./interfaces/IJBPermitTerminal.sol";
import {IJBProjects} from "./interfaces/IJBProjects.sol";
import {IJBRedeemTerminal} from "./interfaces/IJBRedeemTerminal.sol";
import {IJBRulesets} from "./interfaces/IJBRulesets.sol";
import {IJBSplitHook} from "./interfaces/IJBSplitHook.sol";
import {IJBSplits} from "./interfaces/IJBSplits.sol";
import {IJBTerminal} from "./interfaces/IJBTerminal.sol";
import {IJBTerminalStore} from "./interfaces/IJBTerminalStore.sol";
import {IJBTokens} from "./interfaces/IJBTokens.sol";
import {JBConstants} from "./libraries/JBConstants.sol";
import {JBFees} from "./libraries/JBFees.sol";
import {JBMetadataResolver} from "./libraries/JBMetadataResolver.sol";
import {JBRulesetMetadataResolver} from "./libraries/JBRulesetMetadataResolver.sol";
import {JBAccountingContext} from "./structs/JBAccountingContext.sol";
import {JBAfterPayRecordedContext} from "./structs/JBAfterPayRecordedContext.sol";
import {JBAfterRedeemRecordedContext} from "./structs/JBAfterRedeemRecordedContext.sol";
import {JBFee} from "./structs/JBFee.sol";
import {JBPayHookSpecification} from "./structs/JBPayHookSpecification.sol";
import {JBRedeemHookSpecification} from "./structs/JBRedeemHookSpecification.sol";
import {JBRuleset} from "./structs/JBRuleset.sol";
import {JBSingleAllowance} from "./structs/JBSingleAllowance.sol";
import {JBSplit} from "./structs/JBSplit.sol";
import {JBSplitHookContext} from "./structs/JBSplitHookContext.sol";
import {JBTokenAmount} from "./structs/JBTokenAmount.sol";

/// @notice `JBMultiTerminal` manages native/ERC-20 payments, redemptions, and surplus allowance usage for any number of
/// projects. Terminals are the entry point for operations involving inflows and outflows of funds.
contract JBMultiTerminal is JBPermissioned, ERC2771Context, IJBMultiTerminal {
    // A library that parses the packed ruleset metadata into a friendlier format.
    using JBRulesetMetadataResolver for JBRuleset;

    // A library that adds default safety checks to ERC20 functionality.
    using SafeERC20 for IERC20;

    //*********************************************************************//
    // --------------------------- custom errors ------------------------- //
    //*********************************************************************//

    error JBMultiTerminal_AccountingContextAlreadySet(address token);
    error JBMultiTerminal_AddingAccountingContextNotAllowed();
    error JBMultiTerminal_FeeTerminalNotFound();
    error JBMultiTerminal_NoMsgValueAllowed(uint256 value);
    error JBMultiTerminal_OverflowAlert(uint256 value, uint256 limit);
    error JBMultiTerminal_PermitAllowanceNotEnough(uint256 amount, uint256 allowance);
    error JBMultiTerminal_RecipientProjectTerminalNotFound(uint256 projectId, address token);
    error JBMultiTerminal_SplitHookInvalid(IJBSplitHook hook);
    error JBMultiTerminal_TerminalTokensIncompatible();
    error JBMultiTerminal_TokenNotAccepted(address token);
    error JBMultiTerminal_UnderMinReturnedTokens(uint256 count, uint256 min);
    error JBMultiTerminal_UnderMinTokensPaidOut(uint256 amount, uint256 min);
    error JBMultiTerminal_UnderMinTokensReclaimed(uint256 amount, uint256 min);
    error JBMultiTerminal_ZeroAccountingContextDecimals();
    error JBMultiTerminal_ZeroAccountingContextCurrency();

    //*********************************************************************//
    // ------------------------- public constants ------------------------ //
    //*********************************************************************//

    /// @notice This terminal's fee (as a fraction out of `JBConstants.MAX_FEE`).
    /// @dev Fees are charged on payouts to addresses and surplus allowance usage, as well as redemptions while the
    /// redemption rate is less than 100%.
    uint256 public constant override FEE = 25; // 2.5%

    //*********************************************************************//
    // ------------------------ internal constants ----------------------- //
    //*********************************************************************//

    /// @notice Project ID #1 receives fees. It should be the first project launched during the deployment process.
    uint256 internal constant _FEE_BENEFICIARY_PROJECT_ID = 1;

    /// @notice The number of seconds fees can be held for.
    uint256 internal constant _FEE_HOLDING_SECONDS = 2_419_200; // 28 days

    //*********************************************************************//
    // ---------------- public immutable stored properties --------------- //
    //*********************************************************************//

    /// @notice The directory of terminals and controllers for PROJECTS.
    IJBDirectory public immutable override DIRECTORY;

    /// @notice The contract that stores addresses that shouldn't incur fees when being paid towards or from.
    IJBFeelessAddresses public immutable override FEELESS_ADDRESSES;

    /// @notice The permit2 utility.
    IPermit2 public immutable override PERMIT2;

    /// @notice Mints ERC-721s that represent project ownership and transfers.
    IJBProjects public immutable override PROJECTS;

    /// @notice The contract storing and managing project rulesets.
    IJBRulesets public immutable override RULESETS;

    /// @notice The contract that stores splits for each project.
    IJBSplits public immutable override SPLITS;

    /// @notice The contract that stores and manages the terminal's data.
    IJBTerminalStore public immutable override STORE;

    //*********************************************************************//
    // --------------------- internal stored properties ------------------ //
    //*********************************************************************//

    /// @notice Context describing how a token is accounted for by a project.
    /// @custom:param projectId The ID of the project that the token accounting context applies to.
    /// @custom:param token The address of the token being accounted for.
    mapping(uint256 projectId => mapping(address token => JBAccountingContext)) internal _accountingContextForTokenOf;

    /// @notice A list of tokens accepted by each project.
    /// @custom:param projectId The ID of the project to get a list of accepted tokens for.
    mapping(uint256 projectId => JBAccountingContext[]) internal _accountingContextsOf;

    /// @notice Fees that are being held for each project.
    /// @dev Projects can temporarily hold fees and unlock them later by adding funds to the project's balance.
    /// @dev Held fees can be processed at any time by this terminal's owner.
    /// @custom:param projectId The ID of the project that is holding fees.
    /// @custom:param token The token that the fees are held in.
    mapping(uint256 projectId => mapping(address token => JBFee[])) internal _heldFeesOf;

    //*********************************************************************//
    // -------------------------- constructor ---------------------------- //
    //*********************************************************************//

    /// @param feelessAddresses A contract that stores addresses that shouldn't incur fees when being paid towards or
    /// from.
    /// @param permissions A contract storing permissions.
    /// @param projects A contract which mints ERC-721s that represent project ownership and transfers.
    /// @param splits A contract that stores splits for each project.
    /// @param store A contract that stores the terminal's data.
    /// @param permit2 A permit2 utility.
    /// @param trustedForwarder A trusted forwarder of transactions to this contract.
    constructor(
        IJBFeelessAddresses feelessAddresses,
        IJBPermissions permissions,
        IJBProjects projects,
        IJBSplits splits,
        IJBTerminalStore store,
        IPermit2 permit2,
        address trustedForwarder
    )
        JBPermissioned(permissions)
        ERC2771Context(trustedForwarder)
    {
        DIRECTORY = store.DIRECTORY();
        FEELESS_ADDRESSES = feelessAddresses;
        PROJECTS = projects;
        RULESETS = store.RULESETS();
        SPLITS = splits;
        STORE = store;
        PERMIT2 = permit2;
    }

    //*********************************************************************//
    // ------------------------- external views -------------------------- //
    //*********************************************************************//

    /// @notice A project's accounting context for a token.
    /// @dev See the `JBAccountingContext` struct for more information.
    /// @param projectId The ID of the project to get token accounting context of.
    /// @param token The token to check the accounting context of.
    /// @return The token's accounting context for the token.
    function accountingContextForTokenOf(
        uint256 projectId,
        address token
    )
        external
        view
        override
        returns (JBAccountingContext memory)
    {
        return _accountingContextForTokenOf[projectId][token];
    }

    /// @notice The tokens accepted by a project.
    /// @param projectId The ID of the project to get the accepted tokens of.
    /// @return tokenContexts The accounting contexts of the accepted tokens.
    function accountingContextsOf(uint256 projectId) external view override returns (JBAccountingContext[] memory) {
        return _accountingContextsOf[projectId];
    }

    /// @notice Gets the total current surplus amount in this terminal for a project, in terms of a given currency.
    /// @dev This total surplus only includes tokens that the project accepts (as returned by
    /// `accountingContextsOf(...)`).
    /// @param projectId The ID of the project to get the current total surplus of.
    /// @param decimals The number of decimals to include in the fixed point returned value.
    /// @param currency The currency to express the returned value in terms of.
    /// @return The current surplus amount the project has in this terminal, in terms of `currency` and with the
    /// specified number of decimals.
    function currentSurplusOf(
        uint256 projectId,
        uint256 decimals,
        uint256 currency
    )
        external
        view
        override
        returns (uint256)
    {
        return STORE.currentSurplusOf(address(this), projectId, _accountingContextsOf[projectId], decimals, currency);
    }

    /// @notice Fees that are being held for a project.
    /// @dev Projects can temporarily hold fees and unlock them later by adding funds to the project's balance.
    /// @dev Held fees can be processed at any time by this terminal's owner.
    /// @param projectId The ID of the project that is holding fees.
    /// @param token The token that the fees are held in.
    function heldFeesOf(uint256 projectId, address token) external view override returns (JBFee[] memory) {
        return _heldFeesOf[projectId][token];
    }

    //*********************************************************************//
    // -------------------------- public views --------------------------- //
    //*********************************************************************//

    /// @notice Indicates whether this contract adheres to the specified interface.
    /// @dev See {IERC165-supportsInterface}.
    /// @param interfaceId The ID of the interface to check for adherence to.
    /// @return A flag indicating if the provided interface ID is supported.
    function supportsInterface(bytes4 interfaceId) public pure override returns (bool) {
        return interfaceId == type(IJBMultiTerminal).interfaceId || interfaceId == type(IJBPermissioned).interfaceId
            || interfaceId == type(IJBTerminal).interfaceId || interfaceId == type(IJBRedeemTerminal).interfaceId
            || interfaceId == type(IJBPayoutTerminal).interfaceId || interfaceId == type(IJBPermitTerminal).interfaceId
            || interfaceId == type(IJBMultiTerminal).interfaceId || interfaceId == type(IJBFeeTerminal).interfaceId
            || interfaceId == type(IERC165).interfaceId;
    }

    //*********************************************************************//
    // -------------------------- internal views ------------------------- //
    //*********************************************************************//

    /// @notice Checks this terminal's balance of a specific token.
    /// @param token The address of the token to get this terminal's balance of.
    /// @return This terminal's balance.
    function _balanceOf(address token) internal view returns (uint256) {
        // If the `token` is native, get the native token balance.
        return token == JBConstants.NATIVE_TOKEN ? address(this).balance : IERC20(token).balanceOf(address(this));
    }

    /// @dev `ERC-2771` specifies the context as being a single address (20 bytes).
    function _contextSuffixLength() internal view override(ERC2771Context, Context) returns (uint256) {
        return super._contextSuffixLength();
    }

    /// @notice Returns the current controller of a project.
    /// @param projectId The ID of the project to get the controller of.
    /// @return controller The project's controller.
    function _controllerOf(uint256 projectId) internal view returns (IJBController) {
        return IJBController(address(DIRECTORY.controllerOf(projectId)));
    }

    /// @notice Returns a flag indicating if interacting with an address should not incur fees.
    /// @param addr The address to check.
    /// @return A flag indicating if the address should not incur fees.
    function _isFeeless(address addr) internal view returns (bool) {
        return FEELESS_ADDRESSES.isFeeless(addr);
    }

    /// @notice The calldata. Preferred to use over `msg.data`.
    /// @return calldata The `msg.data` of this call.
    function _msgData() internal view override(ERC2771Context, Context) returns (bytes calldata) {
        return ERC2771Context._msgData();
    }

    /// @notice The message's sender. Preferred to use over `msg.sender`.
    /// @return sender The address which sent this call.
    function _msgSender() internal view override(ERC2771Context, Context) returns (address sender) {
        return ERC2771Context._msgSender();
    }

    /// @notice The owner of a project.
    /// @param projectId The ID of the project to get the owner of.
    /// @return The owner of the project.
    function _ownerOf(uint256 projectId) internal view returns (address) {
        return PROJECTS.ownerOf(projectId);
    }

    /// @notice Returns the value that should be forwarded with transactions, determined by whether or not a token is
    /// the native token.
    /// @param token The token being sent.
    /// @param amount The amount of the token being sent
    /// @return value The value to attach to the transaction being sent.
    function _payValueOf(address token, uint256 amount) internal pure returns (uint256) {
        return token == JBConstants.NATIVE_TOKEN ? amount : 0;
    }

    //*********************************************************************//
    // ---------------------- external transactions ---------------------- //
    //*********************************************************************//

    /// @notice Adds accounting contexts for a project to this terminal so the project can begin accepting the tokens in
    /// those contexts.
    /// @dev Only a project's owner, an operator with the `ADD_ACCOUNTING_CONTEXTS` permission from that owner, or a
    /// project's controller can add accounting contexts for the project.
    /// @param projectId The ID of the project having to add accounting contexts for.
    /// @param accountingContexts The accounting contexts to add.
    function addAccountingContextsFor(
        uint256 projectId,
        JBAccountingContext[] calldata accountingContexts
    )
        external
        override
    {
        // Enforce permissions.
        _requirePermissionAllowingOverrideFrom({
            account: _ownerOf(projectId),
            projectId: projectId,
            permissionId: JBPermissionIds.ADD_ACCOUNTING_CONTEXTS,
            alsoGrantAccessIf: _msgSender() == address(_controllerOf(projectId))
        });

        // Get a reference to the project's current ruleset.
        JBRuleset memory ruleset = RULESETS.currentOf(projectId);

        // Make sure that if there's a ruleset, it allows adding accounting contexts.
        if (ruleset.id != 0 && !ruleset.allowAddAccountingContext()) {
            revert JBMultiTerminal_AddingAccountingContextNotAllowed();
        }

        // Start accepting each token.
        for (uint256 i; i < accountingContexts.length; i++) {
            // Set the accounting context being iterated on.
            JBAccountingContext memory accountingContext = accountingContexts[i];

            // Get a storage reference to the currency accounting context for the token.
            JBAccountingContext storage storedAccountingContext =
                _accountingContextForTokenOf[projectId][accountingContext.token];

            // Make sure the token accounting context isn't already set.
            if (storedAccountingContext.token != address(0)) {
                revert JBMultiTerminal_AccountingContextAlreadySet(storedAccountingContext.token);
            }

            // Keep track of a flag indiciating if we know the provided decimals are incorrect.
            bool knownInvalidDecimals;

            // Check if the token is the native token and has the correct decimals
            if (accountingContext.token == JBConstants.NATIVE_TOKEN && accountingContext.decimals != 18) {
                knownInvalidDecimals = true;
            } else if (accountingContext.token != JBConstants.NATIVE_TOKEN) {
                // slither-disable-next-line calls-loop
                try IERC165(accountingContext.token).supportsInterface(type(IERC20Metadata).interfaceId) returns (
                    bool doesSupport
                ) {
                    // slither-disable-next-line calls-loop
                    if (doesSupport && accountingContext.decimals != IERC20Metadata(accountingContext.token).decimals())
                    {
                        knownInvalidDecimals = true;
                    }
                } catch {}
            }

            // Make sure the decimals are correct.
            if (knownInvalidDecimals) {
                revert JBMultiTerminal_ZeroAccountingContextDecimals();
            }

            // Make sure the currency is non-zero.
            if (accountingContext.currency == 0) revert JBMultiTerminal_ZeroAccountingContextCurrency();

            // Define the context from the config.
            storedAccountingContext.token = accountingContext.token;
            storedAccountingContext.decimals = accountingContext.decimals;
            storedAccountingContext.currency = accountingContext.currency;

            // Add the token to the list of accepted tokens of the project.
            _accountingContextsOf[projectId].push(storedAccountingContext);

            emit SetAccountingContext({projectId: projectId, context: storedAccountingContext, caller: _msgSender()});
        }
    }

    /// @notice Adds funds to a project's balance without minting tokens.
    /// @dev Adding to balance can unlock held fees if `shouldUnlockHeldFees` is true.
    /// @param projectId The ID of the project to add funds to the balance of.
    /// @param amount The amount of tokens to add to the balance, as a fixed point number with the same number of
    /// decimals as this terminal. If this is a native token terminal, this is ignored and `msg.value` is used instead.
    /// @param token The token being added to the balance.
    /// @param shouldReturnHeldFees A flag indicating if held fees should be returned based on the amount being added.
    /// @param memo A memo to pass along to the emitted event.
    /// @param metadata Extra data to pass along to the emitted event.
    function addToBalanceOf(
        uint256 projectId,
        address token,
        uint256 amount,
        bool shouldReturnHeldFees,
        string calldata memo,
        bytes calldata metadata
    )
        external
        payable
        override
    {
        // Add to balance.
        _addToBalanceOf({
            projectId: projectId,
            token: token,
            amount: _acceptFundsFor(projectId, token, amount, metadata),
            shouldReturnHeldFees: shouldReturnHeldFees,
            memo: memo,
            metadata: metadata
        });
    }

    /// @notice Executes a payout to a split.
    /// @dev Only accepts calls from this terminal itself.
    /// @param split The split to pay.
    /// @param projectId The ID of the project the split belongs to.
    /// @param token The address of the token being paid to the split.
    /// @param amount The total amount being paid to the split, as a fixed point number with the same number of
    /// decimals as this terminal.
    /// @return netPayoutAmount The amount sent to the split after subtracting fees.
    function executePayout(
        JBSplit calldata split,
        uint256 projectId,
        address token,
        uint256 amount,
        address originalMessageSender
    )
        external
        returns (uint256 netPayoutAmount)
    {
        // NOTICE: May only be called by this terminal itself.
        require(msg.sender == address(this));

        // By default, the net payout amount is the full amount. This will be adjusted if fees are taken.
        netPayoutAmount = amount;

        // If there's a split hook set, transfer to its `process` function.
        if (split.hook != IJBSplitHook(address(0))) {
            // Make sure that the address supports the split hook interface.
            if (!split.hook.supportsInterface(type(IJBSplitHook).interfaceId)) {
                revert JBMultiTerminal_SplitHookInvalid(split.hook);
            }

            // This payout is eligible for a fee since the funds are leaving this contract and the split hook isn't a
            // feeless address.
            if (!_isFeeless(address(split.hook))) {
                netPayoutAmount -= JBFees.feeAmountIn(amount, FEE);
            }

            // Create the context to send to the split hook.
            JBSplitHookContext memory context = JBSplitHookContext({
                token: token,
                amount: netPayoutAmount,
                decimals: _accountingContextForTokenOf[projectId][token].decimals,
                projectId: projectId,
                groupId: uint256(uint160(token)),
                split: split
            });

            // Trigger any inherited pre-transfer logic.
            _beforeTransferTo({to: address(split.hook), token: token, amount: netPayoutAmount});

            // Get a reference to the amount being paid in `msg.value`.
            uint256 payValue = _payValueOf(token, netPayoutAmount);

            // If this terminal's token is the native token, send it in `msg.value`.
            split.hook.processSplitWith{value: payValue}(context);

            // Otherwise, if a project is specified, make a payment to it.
        } else if (split.projectId != 0) {
            // Get a reference to the terminal being used.
            IJBTerminal terminal = DIRECTORY.primaryTerminalOf(split.projectId, token);

            // The project must have a terminal to send funds to.
            if (terminal == IJBTerminal(address(0))) {
                revert JBMultiTerminal_RecipientProjectTerminalNotFound(split.projectId, token);
            }

            // This payout is eligible for a fee if the funds are leaving this contract and the receiving terminal isn't
            // a feelss address.
            if (terminal != this && !_isFeeless(address(terminal))) {
                netPayoutAmount -= JBFees.feeAmountIn(amount, FEE);
            }

            // Send the `projectId` in the metadata as a referral.
            bytes memory metadata = bytes(abi.encodePacked(projectId));

            // Add to balance if preferred.
            if (split.preferAddToBalance) {
                _efficientAddToBalance({
                    terminal: terminal,
                    projectId: split.projectId,
                    token: token,
                    amount: netPayoutAmount,
                    metadata: metadata
                });
            } else {
                // Keep a reference to the beneficiary of the payment.
                address beneficiary = split.beneficiary != address(0) ? split.beneficiary : originalMessageSender;

                _efficientPay({
                    terminal: terminal,
                    projectId: split.projectId,
                    token: token,
                    amount: netPayoutAmount,
                    beneficiary: beneficiary,
                    metadata: metadata
                });
            }
        } else {
            // If there's a beneficiary, send the funds directly to the beneficiary.
            // If there isn't a beneficiary, send the funds to the  `_msgSender()`.
            address payable recipient =
                split.beneficiary != address(0) ? split.beneficiary : payable(originalMessageSender);

            // This payout is eligible for a fee since the funds are leaving this contract and the recipient isn't a
            // feeless address.
            if (!_isFeeless(recipient)) {
                netPayoutAmount -= JBFees.feeAmountIn(amount, FEE);
            }

            // If there's a beneficiary, send the funds directly to the beneficiary. Otherwise send to the
            // `_msgSender()`.
            _transferFrom({from: address(this), to: recipient, token: token, amount: netPayoutAmount});
        }
    }

    /// @notice Process a specified amount of fees for a project.
    /// @dev Only accepts calls from this terminal itself.
    /// @param projectId The ID of the project paying the fee.
    /// @param token The token the fee is being paid in.
    /// @param amount The fee amount, as a fixed point number with 18 decimals.
    /// @param beneficiary The address to mint tokens to (from the project which receives fees), and pass along to the
    /// ruleset's data hook and pay hook if applicable.
    /// @param feeTerminal The terminal that'll receive the fees.
    function executeProcessFee(
        uint256 projectId,
        address token,
        uint256 amount,
        address beneficiary,
        IJBTerminal feeTerminal
    )
        external
    {
        // NOTICE: May only be called by this terminal itself.
        require(msg.sender == address(this));

        if (address(feeTerminal) == address(0)) {
            revert JBMultiTerminal_FeeTerminalNotFound();
        }

        // Send the projectId in the metadata.
        bytes memory metadata = bytes(abi.encodePacked(projectId));

        _efficientPay({
            terminal: feeTerminal,
            projectId: _FEE_BENEFICIARY_PROJECT_ID,
            token: token,
            amount: amount,
            beneficiary: beneficiary,
            metadata: metadata
        });
    }

    /// @notice Transfer funds to an address.
    /// @dev Only accepts calls from this terminal itself.
    /// @param addr The address to transfer funds to.
    /// @param token The token to transfer.
    /// @param amount The amount of tokens to transfer.
    function executeTransferTo(address payable addr, address token, uint256 amount) external {
        // NOTICE: May only be called by this terminal itself.
        require(msg.sender == address(this));

        _transferFrom({from: address(this), to: addr, token: token, amount: amount});
    }

    /// @notice Migrate a project's funds and operations to a new terminal that accepts the same token type.
    /// @dev Only a project's owner or an operator with the `MIGRATE_TERMINAL` permission from that owner can migrate
    /// the project's terminal.
    /// @param projectId The ID of the project being migrated.
    /// @param token The address of the token being migrated.
    /// @param to The terminal contract being migrated to, which will receive the project's funds and operations.
    /// @return balance The amount of funds that were migrated, as a fixed point number with the same amount of decimals
    /// as this terminal.
    function migrateBalanceOf(
        uint256 projectId,
        address token,
        IJBTerminal to
    )
        external
        override
        returns (uint256 balance)
    {
        // Enforce permissions.
        _requirePermissionFrom({
            account: _ownerOf(projectId),
            projectId: projectId,
            permissionId: JBPermissionIds.MIGRATE_TERMINAL
        });

        // The terminal being migrated to must accept the same token as this terminal.
        if (to.accountingContextForTokenOf(projectId, token).currency == 0) {
            revert JBMultiTerminal_TerminalTokensIncompatible();
        }

        // Record the migration in the store.
        // slither-disable-next-line reentrancy-events
        balance = STORE.recordTerminalMigration(projectId, token);

        emit MigrateTerminal({projectId: projectId, token: token, to: to, amount: balance, caller: _msgSender()});

        // Transfer the balance if needed.
        if (balance != 0) {
            // Trigger any inherited pre-transfer logic.
            // slither-disable-next-line reentrancy-events
            _beforeTransferTo({to: address(to), token: token, amount: balance});

            // If this terminal's token is the native token, send it in `msg.value`.
            uint256 payValue = _payValueOf(token, balance);

            // Withdraw the balance to transfer to the new terminal;
            // slither-disable-next-line reentrancy-events
            to.addToBalanceOf{value: payValue}({
                projectId: projectId,
                token: token,
                amount: balance,
                shouldReturnHeldFees: false,
                memo: "",
                metadata: bytes("")
            });
        }

        // Process any held fees.
        _processHeldFeesOf({projectId: projectId, token: token, forced: true});
    }

    /// @notice Pay a project with tokens.
    /// @param projectId The ID of the project being paid.
    /// @param amount The amount of terminal tokens being received, as a fixed point number with the same number of
    /// decimals as this terminal. If this terminal's token is native, this is ignored and `msg.value` is used in its
    /// place.
    /// @param token The token being paid.
    /// @param beneficiary The address to mint tokens to, and pass along to the ruleset's data hook and pay hook if
    /// applicable.
    /// @param minReturnedTokens The minimum number of project tokens expected in return for this payment, as a fixed
    /// point number with the same number of decimals as this terminal. If the amount of tokens minted for the
    /// beneficiary would be less than this amount, the payment is reverted.
    /// @param memo A memo to pass along to the emitted event.
    /// @param metadata Bytes to pass along to the emitted event, as well as the data hook and pay hook if applicable.
    /// @return beneficiaryTokenCount The number of tokens minted to the beneficiary, as a fixed point number with 18
    /// decimals.
    function pay(
        uint256 projectId,
        address token,
        uint256 amount,
        address beneficiary,
        uint256 minReturnedTokens,
        string calldata memo,
        bytes calldata metadata
    )
        external
        payable
        override
        returns (uint256 beneficiaryTokenCount)
    {
        // Get a reference to the project's tokens.
        IJBTokens tokens = _controllerOf(projectId).TOKENS();

        // Get a reference to the beneficiary's balance before the payment.
        uint256 beneficiaryBalanceBefore = tokens.totalBalanceOf({holder: beneficiary, projectId: projectId});

        // Pay the project.
        _pay({
            projectId: projectId,
            token: token,
            amount: _acceptFundsFor(projectId, token, amount, metadata),
            payer: _msgSender(),
            beneficiary: beneficiary,
            memo: memo,
            metadata: metadata
        });

        // Get a reference to the beneficiary's balance after the payment.
        uint256 beneficiaryBalanceAfter = tokens.totalBalanceOf({holder: beneficiary, projectId: projectId});

        // Set the beneficiary token count.
        if (beneficiaryBalanceAfter > beneficiaryBalanceBefore) {
            beneficiaryTokenCount = beneficiaryBalanceAfter - beneficiaryBalanceBefore;
        }

        // The token count for the beneficiary must be greater than or equal to the specified minimum.
        if (beneficiaryTokenCount < minReturnedTokens) {
            revert JBMultiTerminal_UnderMinReturnedTokens(beneficiaryTokenCount, minReturnedTokens);
        }
    }

    /// @notice Process any fees that are being held for the project.
    /// @param projectId The ID of the project to process held fees for.
    /// @param token The token to process held fees for.
    function processHeldFeesOf(uint256 projectId, address token) external override {
        _processHeldFeesOf({projectId: projectId, token: token, forced: false});
    }

    /// @notice Holders can redeem a project's tokens to reclaim some of that project's surplus tokens, or to trigger
    /// rules determined by the current ruleset's data hook and redeem hook.
    /// @dev Only a token's holder or an operator with the `REDEEM_TOKENS` permission from that holder can redeem those
    /// tokens.
    /// @param holder The account whose tokens are being redeemed.
    /// @param projectId The ID of the project the project tokens belong to.
    /// @param tokenToReclaim The token being reclaimed.
    /// @param redeemCount The number of project tokens to redeem, as a fixed point number with 18 decimals.
    /// @param minTokensReclaimed The minimum number of terminal tokens expected in return, as a fixed point number with
    /// the same number of decimals as this terminal. If the amount of tokens minted for the beneficiary would be less
    /// than this amount, the redemption is reverted.
    /// @param beneficiary The address to send the reclaimed terminal tokens to, and to pass along to the ruleset's
    /// data hook and redeem hook if applicable.
    /// @param metadata Bytes to send along to the emitted event, as well as the data hook and redeem hook if
    /// applicable.
    /// @return reclaimAmount The amount of terminal tokens that the project tokens were redeemed for, as a fixed point
    /// number with 18 decimals.
    function redeemTokensOf(
        address holder,
        uint256 projectId,
        address tokenToReclaim,
        uint256 redeemCount,
        uint256 minTokensReclaimed,
        address payable beneficiary,
        bytes calldata metadata
    )
        external
        override
        returns (uint256 reclaimAmount)
    {
        // Enforce permissions.
        _requirePermissionFrom({account: holder, projectId: projectId, permissionId: JBPermissionIds.REDEEM_TOKENS});

        reclaimAmount = _redeemTokensOf(holder, projectId, tokenToReclaim, redeemCount, beneficiary, metadata);

        // The amount being reclaimed must be at least as much as was expected.
        if (reclaimAmount < minTokensReclaimed) {
            revert JBMultiTerminal_UnderMinTokensReclaimed(reclaimAmount, minTokensReclaimed);
        }
    }

    /// @notice Sends payouts to a project's current payout split group, according to its ruleset, up to its current
    /// payout limit.
    /// @dev If the percentages of the splits in the project's payout split group do not add up to 100%, the remainder
    /// is sent to the project's owner.
    /// @dev Anyone can send payouts on a project's behalf. Projects can include a wildcard split (a split with no
    /// `hook`, `projectId`, or `beneficiary`) to send funds to the `_msgSender()` which calls this function. This can
    /// be used to incentivize calling this function.
    /// @dev payouts sent to addresses which aren't feeless incur the protocol fee.
    /// @dev Payouts a projects don't incur fees if its terminal is feeless.
    /// @param projectId The ID of the project having its payouts sent.
    /// @param token The token being sent.
    /// @param amount The total number of terminal tokens to send, as a fixed point number with same number of decimals
    /// as this terminal.
    /// @param currency The expected currency of the payouts being sent. Must match the currency of one of the
    /// project's current ruleset's payout limits.
    /// @param minTokensPaidOut The minimum number of terminal tokens that the `amount` should be worth (if expressed
    /// in terms of this terminal's currency), as a fixed point number with the same number of decimals as this
    /// terminal. If the amount of tokens paid out would be less than this amount, the send is reverted.
    /// @return amountPaidOut The total amount paid out.
    function sendPayoutsOf(
        uint256 projectId,
        address token,
        uint256 amount,
        uint256 currency,
        uint256 minTokensPaidOut
    )
        external
        override
        returns (uint256 amountPaidOut)
    {
        amountPaidOut = _sendPayoutsOf(projectId, token, amount, currency);

        // The amount being paid out must be at least as much as was expected.
        if (amountPaidOut < minTokensPaidOut) {
            revert JBMultiTerminal_UnderMinTokensPaidOut(amountPaidOut, minTokensPaidOut);
        }
    }

    /// @notice Allows a project to pay out funds from its surplus up to the current surplus allowance.
    /// @dev Only a project's owner or an operator with the `USE_ALLOWANCE` permission from that owner can use the
    /// surplus allowance.
    /// @dev Incurs the protocol fee unless the caller is a feeless address.
    /// @param projectId The ID of the project to use the surplus allowance of.
    /// @param token The token being paid out from the surplus.
    /// @param amount The amount of terminal tokens to use from the project's current surplus allowance, as a fixed
    /// point number with the same amount of decimals as this terminal.
    /// @param currency The expected currency of the amount being paid out. Must match the currency of one of the
    /// project's current ruleset's surplus allowances.
    /// @param minTokensPaidOut The minimum number of terminal tokens that should be returned from the surplus allowance
    /// (excluding fees), as a fixed point number with 18 decimals. If the amount of surplus used would be less than
    /// this amount, the transaction is reverted.
    /// @param beneficiary The address to send the surplus funds to.
    /// @param feeBeneficiary The address to send the tokens resulting from paying the fee.
    /// @param memo A memo to pass along to the emitted event.
    /// @return netAmountPaidOut The number of tokens that were sent to the beneficiary, as a fixed point number with
    /// the same amount of decimals as the terminal.
    function useAllowanceOf(
        uint256 projectId,
        address token,
        uint256 amount,
        uint256 currency,
        uint256 minTokensPaidOut,
        address payable beneficiary,
        address payable feeBeneficiary,
        string calldata memo
    )
        external
        override
        returns (uint256 netAmountPaidOut)
    {
        // Enforce permissions.
        _requirePermissionFrom({
            account: _ownerOf(projectId),
            projectId: projectId,
            permissionId: JBPermissionIds.USE_ALLOWANCE
        });

        netAmountPaidOut = _useAllowanceOf(projectId, token, amount, currency, beneficiary, feeBeneficiary, memo);

        // The amount being withdrawn must be at least as much as was expected.
        if (netAmountPaidOut < minTokensPaidOut) {
            revert JBMultiTerminal_UnderMinTokensPaidOut(netAmountPaidOut, minTokensPaidOut);
        }
    }

    //*********************************************************************//
    // ------------------------ internal functions ----------------------- //
    //*********************************************************************//

    /// @notice Accepts an incoming token.
    /// @param projectId The ID of the project that the transfer is being accepted for.
    /// @param token The token being accepted.
    /// @param amount The number of tokens being accepted.
    /// @param metadata The metadata in which permit2 context is provided.
    /// @return amount The number of tokens which have been accepted.
    function _acceptFundsFor(
        uint256 projectId,
        address token,
        uint256 amount,
        bytes calldata metadata
    )
        internal
        returns (uint256)
    {
        // Make sure the project has an accounting context for the token being paid.
        if (_accountingContextForTokenOf[projectId][token].token == address(0)) {
            revert JBMultiTerminal_TokenNotAccepted(token);
        }

        // If the terminal's token is the native token, override `amount` with `msg.value`.
        if (token == JBConstants.NATIVE_TOKEN) return msg.value;

        // If the terminal's token is not native, revert if there is a non-zero `msg.value`.
        if (msg.value != 0) revert JBMultiTerminal_NoMsgValueAllowed(msg.value);

        // Unpack the allowance to use, if any, given by the frontend.
        (bool exists, bytes memory parsedMetadata) =
            JBMetadataResolver.getDataFor({id: JBMetadataResolver.getId("permit2"), metadata: metadata});

        // Check if the metadata contains permit data.
        if (exists) {
            // Keep a reference to the allowance context parsed from the metadata.
            (JBSingleAllowance memory allowance) = abi.decode(parsedMetadata, (JBSingleAllowance));

            // Make sure the permit allowance is enough for this payment. If not we revert early.
            if (amount > allowance.amount) {
                revert JBMultiTerminal_PermitAllowanceNotEnough(amount, allowance.amount);
            }

            // Keep a reference to the permit rules.
            IAllowanceTransfer.PermitSingle memory permitSingle = IAllowanceTransfer.PermitSingle({
                details: IAllowanceTransfer.PermitDetails({
                    token: token,
                    amount: allowance.amount,
                    expiration: allowance.expiration,
                    nonce: allowance.nonce
                }),
                spender: address(this),
                sigDeadline: allowance.sigDeadline
            });

            // Set the allowance to `spend` tokens for the user.
            try PERMIT2.permit({owner: _msgSender(), permitSingle: permitSingle, signature: allowance.signature}) {}
                catch (bytes memory) {}
        }

        // Get a reference to the balance before receiving tokens.
        uint256 balanceBefore = _balanceOf(token);

        // Transfer tokens to this terminal from the msg sender.
        _transferFrom({from: _msgSender(), to: payable(address(this)), token: token, amount: amount});

        // The amount should reflect the change in balance.
        return _balanceOf(token) - balanceBefore;
    }

    /// @notice Adds funds to a project's balance without minting tokens.
    /// @param projectId The ID of the project to add funds to the balance of.
    /// @param token The address of the token being added to the project's balance.
    /// @param amount The amount of tokens to add as a fixed point number with the same number of decimals as this
    /// terminal. If this is a native token terminal, this is ignored and `msg.value` is used instead.
    /// @param shouldReturnHeldFees A flag indicating if held fees should be returned based on the amount being added.
    /// @param memo A memo to pass along to the emitted event.
    /// @param metadata Extra data to pass along to the emitted event.
    function _addToBalanceOf(
        uint256 projectId,
        address token,
        uint256 amount,
        bool shouldReturnHeldFees,
        string memory memo,
        bytes memory metadata
    )
        internal
    {
        // Return held fees if desired. This mechanism means projects don't pay fees multiple times when funds go out of
        // and back into the protocol.
        uint256 returnedFees = shouldReturnHeldFees ? _returnHeldFees(projectId, token, amount) : 0;

        emit AddToBalance({
            projectId: projectId,
            amount: amount,
            returnedFees: returnedFees,
            memo: memo,
            metadata: metadata,
            caller: _msgSender()
        });

        // Record the added funds with any returned fees.
        STORE.recordAddedBalanceFor({projectId: projectId, token: token, amount: amount + returnedFees});
    }

    /// @notice Logic to be triggered before transferring tokens from this terminal.
    /// @param to The address the transfer is going to.
    /// @param token The token being transferred.
    /// @param amount The number of tokens being transferred, as a fixed point number with the same number of decimals
    /// as this terminal.
    function _beforeTransferTo(address to, address token, uint256 amount) internal {
        // If the token is the native token, no allowance needed.
        if (token == JBConstants.NATIVE_TOKEN) return;
        IERC20(token).safeIncreaseAllowance(to, amount);
    }

    /// @notice Fund a project either by calling this terminal's internal `addToBalance` function or by calling the
    /// recipient
    /// terminal's `addToBalance` function.
    /// @param terminal The terminal on which the project is expecting to receive funds.
    /// @param projectId The ID of the project being funded.
    /// @param token The token being used.
    /// @param amount The amount being funded, as a fixed point number with the amount of decimals that the terminal's
    /// accounting context specifies.
    /// @param metadata Additional metadata to include with the payment.
    function _efficientAddToBalance(
        IJBTerminal terminal,
        uint256 projectId,
        address token,
        uint256 amount,
        bytes memory metadata
    )
        internal
    {
        // Call the internal method if this terminal is being used.
        if (terminal == IJBTerminal(address(this))) {
            _addToBalanceOf({
                projectId: projectId,
                token: token,
                amount: amount,
                shouldReturnHeldFees: false,
                memo: "",
                metadata: metadata
            });
        } else {
            // Trigger any inherited pre-transfer logic.
            // slither-disable-next-line reentrancy-events
            _beforeTransferTo({to: address(terminal), token: token, amount: amount});

            // Get a reference to the amount being added to balance through `msg.value`.
            uint256 payValue = _payValueOf(token, amount);

            // Add to balance.
            // If this terminal's token is the native token, send it in `msg.value`.
            terminal.addToBalanceOf{value: payValue}({
                projectId: projectId,
                token: token,
                amount: amount,
                shouldReturnHeldFees: false,
                memo: "",
                metadata: metadata
            });
        }
    }

    /// @notice Pay a project either by calling this terminal's internal `pay` function or by calling the recipient
    /// terminal's `pay` function.
    /// @param terminal The terminal on which the project is expecting to receive payments.
    /// @param projectId The ID of the project being paid.
    /// @param token The token being paid in.
    /// @param amount The amount being paid, as a fixed point number with the amount of decimals that the terminal's
    /// accounting context specifies.
    /// @param beneficiary The address to receive any platform tokens minted.
    /// @param metadata Additional metadata to include with the payment.
    function _efficientPay(
        IJBTerminal terminal,
        uint256 projectId,
        address token,
        uint256 amount,
        address beneficiary,
        bytes memory metadata
    )
        internal
    {
        if (terminal == IJBTerminal(address(this))) {
            _pay({
                projectId: projectId,
                token: token,
                amount: amount,
                payer: address(this),
                beneficiary: beneficiary,
                memo: "",
                metadata: metadata
            });
        } else {
            // Trigger any inherited pre-transfer logic.
            // slither-disable-next-line reentrancy-events
            _beforeTransferTo({to: address(terminal), token: token, amount: amount});

            // Keep a reference to the amount that'll be paid in.
            uint256 payValue = _payValueOf(token, amount);

            // Send the fee.
            // If this terminal's token is ETH, send it in msg.value.
            // slither-disable-next-line unused-return
            terminal.pay{value: payValue}({
                projectId: projectId,
                token: token,
                amount: amount,
                beneficiary: beneficiary,
                minReturnedTokens: 0,
                memo: "",
                metadata: metadata
            });
        }
    }

    /// @notice Fulfills a list of pay hook specifications.
    /// @param projectId The ID of the project being paid.
    /// @param specifications The pay hook specifications to be fulfilled.
    /// @param tokenAmount The amount of tokens that the project was paid.
    /// @param payer The address that sent the payment.
    /// @param ruleset The ruleset the payment is being accepted during.
    /// @param beneficiary The address which will receive any tokens that the payment yields.
    /// @param newlyIssuedTokenCount The amount of tokens that are being issued and sent to the beneificary.
    /// @param metadata Bytes to send along to the emitted event and pay hooks as applicable.
    function _fulfillPayHookSpecificationsFor(
        uint256 projectId,
        JBPayHookSpecification[] memory specifications,
        JBTokenAmount memory tokenAmount,
        address payer,
        JBRuleset memory ruleset,
        address beneficiary,
        uint256 newlyIssuedTokenCount,
        bytes memory metadata
    )
        internal
    {
        // Keep a reference to payment context for the pay hooks.
        JBAfterPayRecordedContext memory context = JBAfterPayRecordedContext({
            payer: payer,
            projectId: projectId,
            rulesetId: ruleset.id,
            amount: tokenAmount,
            forwardedAmount: tokenAmount,
            weight: ruleset.weight,
            newlyIssuedTokenCount: newlyIssuedTokenCount,
            beneficiary: beneficiary,
            hookMetadata: bytes(""),
            payerMetadata: metadata
        });

        // Keep a reference to the number of pay hook specifications to iterate through.
        uint256 numberOfSpecifications = specifications.length;

        // Fulfill each specification through their pay hooks.
        for (uint256 i; i < numberOfSpecifications; i++) {
            // Set the specification being iterated on.
            JBPayHookSpecification memory specification = specifications[i];

            // Pass the correct token `forwardedAmount` to the hook.
            context.forwardedAmount = JBTokenAmount({
                value: specification.amount,
                token: tokenAmount.token,
                decimals: tokenAmount.decimals,
                currency: tokenAmount.currency
            });

            // Pass the correct metadata from the data hook's specification.
            context.hookMetadata = specification.metadata;

            // Trigger any inherited pre-transfer logic.
            // slither-disable-next-line reentrancy-events
            _beforeTransferTo({to: address(specification.hook), token: tokenAmount.token, amount: specification.amount});

            // Keep a reference to the amount that'll be paid as a `msg.value`.
            uint256 payValue = _payValueOf(tokenAmount.token, specification.amount);

            // Fulfill the specification.
            // slither-disable-next-line reentrancy-events
            specification.hook.afterPayRecordedWith{value: payValue}(context);

            emit HookAfterRecordPay({
                hook: specification.hook,
                context: context,
                specificationAmount: specification.amount,
                caller: _msgSender()
            });
        }
    }

    /// @notice Fulfills a list of redeem hook specification.
    /// @param projectId The ID of the project being redeemed from.
    /// @param beneficiaryReclaimAmount The number of tokens that are being reclaimed from the project.
    /// @param holder The address that holds the tokens being redeemed.
    /// @param redeemCount The number of tokens being redeemed.
    /// @param metadata Bytes to send along to the emitted event and redeem hooks as applicable.
    /// @param ruleset The ruleset the redemption is being made during as a `JBRuleset` struct.
    /// @param redemptionRate The redemption rate influencing the reclaim amount.
    /// @param beneficiary The address which will receive any terminal tokens that are reclaimed by this redemption.
    /// @param specifications The hook specifications being fulfilled.
    /// @return amountEligibleForFees The amount of funds which were allocated to redeem hooks and are eligible for
    /// fees.
    function _fulfillRedeemHookSpecificationsFor(
        uint256 projectId,
        JBTokenAmount memory beneficiaryReclaimAmount,
        address holder,
        uint256 redeemCount,
        bytes memory metadata,
        JBRuleset memory ruleset,
        uint256 redemptionRate,
        address payable beneficiary,
        JBRedeemHookSpecification[] memory specifications
    )
        internal
        returns (uint256 amountEligibleForFees)
    {
        // Keep a reference to redemption context for the redeem hooks.
        JBAfterRedeemRecordedContext memory context = JBAfterRedeemRecordedContext({
            holder: holder,
            projectId: projectId,
            rulesetId: ruleset.id,
            redeemCount: redeemCount,
            reclaimedAmount: beneficiaryReclaimAmount,
            forwardedAmount: beneficiaryReclaimAmount,
            redemptionRate: redemptionRate,
            beneficiary: beneficiary,
            hookMetadata: "",
            redeemerMetadata: metadata
        });

        // Keep a reference to the number of redeem hook specifications being iterated through.
        uint256 numberOfSpecifications = specifications.length;

        for (uint256 i; i < numberOfSpecifications; i++) {
            // Set the specification being iterated on.
            JBRedeemHookSpecification memory specification = specifications[i];

            // Get the fee for the specified amount.
            uint256 specificationAmountFee =
                _isFeeless(address(specification.hook)) ? 0 : JBFees.feeAmountIn(specification.amount, FEE);

            // Add the specification's amount to the amount eligible for fees.
            if (specificationAmountFee != 0) {
                amountEligibleForFees += specification.amount;
                specification.amount -= specificationAmountFee;
            }

            // Pass the correct token `forwardedAmount` to the hook.
            context.forwardedAmount = JBTokenAmount({
                value: specification.amount,
                token: beneficiaryReclaimAmount.token,
                decimals: beneficiaryReclaimAmount.decimals,
                currency: beneficiaryReclaimAmount.currency
            });

            // Pass the correct metadata from the data hook's specification.
            context.hookMetadata = specification.metadata;

            // Trigger any inherited pre-transfer logic.
            // slither-disable-next-line reentrancy-events
            _beforeTransferTo({
                to: address(specification.hook),
                token: beneficiaryReclaimAmount.token,
                amount: specification.amount
            });

            // Keep a reference to the amount that'll be paid as a `msg.value`.
            uint256 payValue = _payValueOf(beneficiaryReclaimAmount.token, specification.amount);

            // Fulfill the specification.
            // slither-disable-next-line reentrancy-events
            specification.hook.afterRedeemRecordedWith{value: payValue}(context);

            emit HookAfterRecordRedeem({
                hook: specification.hook,
                context: context,
                specificationAmount: specification.amount,
                fee: specificationAmountFee,
                caller: _msgSender()
            });
        }
    }

    /// @notice Pay a project with tokens.
    /// @param projectId The ID of the project being paid.
    /// @param token The address of the token which the project is being paid with.
    /// @param amount The amount of terminal tokens being received, as a fixed point number with the same number of
    /// decimals as this terminal. If this terminal's token is the native token, `amount` is ignored and `msg.value` is
    /// used in its place.
    /// @param payer The address making the payment.
    /// @param beneficiary The address to mint tokens to, and pass along to the ruleset's data hook and pay hook if
    /// applicable.
    /// @param memo A memo to pass along to the emitted event.
    /// @param metadata Bytes to send along to the emitted event, as well as the data hook and pay hook if applicable.
    function _pay(
        uint256 projectId,
        address token,
        uint256 amount,
        address payer,
        address beneficiary,
        string memory memo,
        bytes memory metadata
    )
        internal
    {
        // Keep a reference to the token amount to forward to the store.
        JBTokenAmount memory tokenAmount;

        // Scoped section prevents stack too deep. `context` only used within scope.
        {
            // Get a reference to the token's accounting context.
            JBAccountingContext memory context = _accountingContextForTokenOf[projectId][token];

            // Bundle the amount info into a `JBTokenAmount` struct.
            tokenAmount =
                JBTokenAmount({token: token, decimals: context.decimals, currency: context.currency, value: amount});
        }

        // Record the payment.
        // Keep a reference to the ruleset the payment is being made during.
        // Keep a reference to the pay hook specifications.
        // Keep a reference to the token count that'll be minted as a result of the payment.
        // slither-disable-next-line reentrancy-events
        (JBRuleset memory ruleset, uint256 tokenCount, JBPayHookSpecification[] memory hookSpecifications) = STORE
            .recordPaymentFrom({
            payer: payer,
            amount: tokenAmount,
            projectId: projectId,
            beneficiary: beneficiary,
            metadata: metadata
        });

        // Keep a reference to the number of tokens issued for the beneficiary.
        uint256 newlyIssuedTokenCount;

        // Mint tokens if needed.
        if (tokenCount != 0) {
            // Set the token count to be the number of tokens minted for the beneficiary instead of the total
            // amount.
            // slither-disable-next-line reentrancy-events
            newlyIssuedTokenCount = _controllerOf(projectId).mintTokensOf({
                projectId: projectId,
                tokenCount: tokenCount,
                beneficiary: beneficiary,
                memo: "",
                useReservedPercent: true
            });
        }

        emit Pay({
            rulesetId: ruleset.id,
            rulesetCycleNumber: ruleset.cycleNumber,
            projectId: projectId,
            payer: payer,
            beneficiary: beneficiary,
            amount: amount,
            newlyIssuedTokenCount: newlyIssuedTokenCount,
            memo: memo,
            metadata: metadata,
            caller: _msgSender()
        });

        // If the data hook returned pay hook specifications, fulfill them.
        if (hookSpecifications.length != 0) {
            _fulfillPayHookSpecificationsFor({
                projectId: projectId,
                specifications: hookSpecifications,
                tokenAmount: tokenAmount,
                payer: payer,
                ruleset: ruleset,
                beneficiary: beneficiary,
                newlyIssuedTokenCount: newlyIssuedTokenCount,
                metadata: metadata
            });
        }
    }

    /// @notice Process a fee of the specified amount from a project.
    /// @param projectId The ID of the project paying the fee.
    /// @param token The token the fee is being paid in.
    /// @param amount The fee amount, as a fixed point number with 18 decimals.
    /// @param beneficiary The address which will receive any platform tokens minted.
    /// @param feeTerminal The terminal that'll receive the fee.
    /// @param wasHeld A flag indicating if the fee being processed was being held by this terminal.
    function _processFee(
        uint256 projectId,
        address token,
        uint256 amount,
        address beneficiary,
        IJBTerminal feeTerminal,
        bool wasHeld
    )
        internal
    {
        // slither-disable-next-line reentrancy-events
        try this.executeProcessFee(projectId, token, amount, beneficiary, feeTerminal) {
            emit ProcessFee({
                projectId: projectId,
                token: token,
                amount: amount,
                wasHeld: wasHeld,
                beneficiary: beneficiary,
                caller: _msgSender()
            });
        } catch (bytes memory reason) {
            emit FeeReverted({
                projectId: projectId,
                token: token,
                feeProjectId: _FEE_BENEFICIARY_PROJECT_ID,
                amount: amount,
                reason: reason,
                caller: _msgSender()
            });

            STORE.recordAddedBalanceFor({projectId: projectId, token: token, amount: amount});
        }
    }

    /// @notice Process any fees that are being held for the project.
    /// @param projectId The ID of the project to process held fees for.
    /// @param token The token to process held fees for.
    /// @param forced If locked held fees should be force processed.
    function _processHeldFeesOf(uint256 projectId, address token, bool forced) internal {
        // Get a reference to the project's held fees.
        JBFee[] memory heldFees = _heldFeesOf[projectId][token];

        // Delete the held fees.
        delete _heldFeesOf[projectId][token];

        // Keep a reference to the number of held fees.
        uint256 numberOfHeldFees = heldFees.length;

        // Keep a reference to the terminal that'll receive the fees.
        IJBTerminal feeTerminal = DIRECTORY.primaryTerminalOf({projectId: _FEE_BENEFICIARY_PROJECT_ID, token: token});

        // Process each fee.
        for (uint256 i; i < numberOfHeldFees; i++) {
            // Keep a reference to the held fee being iterated on.
            JBFee memory heldFee = heldFees[i];

            // Can't process fees that aren't yet unlocked.
            if (!forced && heldFee.unlockTimestamp > block.timestamp) {
                // Add the fee back to storage.
                _heldFeesOf[projectId][token].push(heldFee);
                continue;
            }

            // Process the fee.
            // slither-disable-next-line reentrancy-no-eth
            _processFee({
                projectId: projectId,
                token: token,
                amount: JBFees.feeAmountIn(heldFee.amount, FEE),
                beneficiary: heldFee.beneficiary,
                feeTerminal: feeTerminal,
                wasHeld: true
            });
        }
    }

    /// @notice Holders can redeem their tokens to claim some of a project's surplus, or to trigger rules determined by
    /// the project's current ruleset's data hook.
    /// @dev Only a token holder or a an operator with the `REDEEM_TOKENS` permission from that holder can redeem those
    /// tokens.
    /// @param holder The account redeeming tokens.
    /// @param projectId The ID of the project whose tokens are being redeemed.
    /// @param tokenToReclaim The address of the token which is being reclaimed.
    /// @param redeemCount The number of project tokens to redeem, as a fixed point number with 18 decimals.
    /// @param beneficiary The address to send the reclaimed terminal tokens to.
    /// @param metadata Bytes to send along to the emitted event, as well as the data hook and redeem hook if
    /// applicable.
    /// @return reclaimAmount The number of terminal tokens reclaimed for the `beneficiary`, as a fixed point number
    /// with 18 decimals.

    function _redeemTokensOf(
        address holder,
        uint256 projectId,
        address tokenToReclaim,
        uint256 redeemCount,
        address payable beneficiary,
        bytes memory metadata
    )
        internal
        returns (uint256 reclaimAmount)
    {
        // Keep a reference to the ruleset the redemption is being made during.
        JBRuleset memory ruleset;

        // Keep a reference to the redeem hook specifications.
        JBRedeemHookSpecification[] memory hookSpecifications;

        // Keep a reference to the redemption rate being used.
        uint256 redemptionRate;

        // Keep a reference to the accounting context of the token being reclaimed.
        JBAccountingContext memory accountingContext = _accountingContextForTokenOf[projectId][tokenToReclaim];

        // Scoped section prevents stack too deep.
        {
            JBAccountingContext[] memory balanceAccountingContexts = _accountingContextsOf[projectId];

            // Record the redemption.
            (ruleset, reclaimAmount, redemptionRate, hookSpecifications) = STORE.recordRedemptionFor({
                holder: holder,
                projectId: projectId,
                accountingContext: accountingContext,
                balanceAccountingContexts: balanceAccountingContexts,
                redeemCount: redeemCount,
                metadata: metadata
            });
        }

        // Burn the project tokens.
        if (redeemCount != 0) {
            _controllerOf(projectId).burnTokensOf({
                holder: holder,
                projectId: projectId,
                tokenCount: redeemCount,
                memo: ""
            });
        }

        // Keep a reference to the amount being reclaimed that is subject to fees.
        uint256 amountEligibleForFees;

        // Send the reclaimed funds to the beneficiary.
        if (reclaimAmount != 0) {
            // Determine if a fee should be taken. Fees are not exercised if the redemption rate is at its max (100%),
            // if the beneficiary is feeless, or if the fee beneficiary doesn't accept the given token.
            if (!_isFeeless(beneficiary) && redemptionRate != JBConstants.MAX_REDEMPTION_RATE) {
                amountEligibleForFees += reclaimAmount;
                // Subtract the fee for the reclaimed amount.
                reclaimAmount -= JBFees.feeAmountIn(reclaimAmount, FEE);
            }

            // Subtract the fee from the reclaim amount.
            if (reclaimAmount != 0) {
                _transferFrom({from: address(this), to: beneficiary, token: tokenToReclaim, amount: reclaimAmount});
            }
        }

        // If the data hook returned redeem hook specifications, fulfill them.
        if (hookSpecifications.length != 0) {
            // Fulfill the redeem hook specifications.
            amountEligibleForFees += _fulfillRedeemHookSpecificationsFor({
                projectId: projectId,
                holder: holder,
                redeemCount: redeemCount,
                ruleset: ruleset,
                redemptionRate: redemptionRate,
                beneficiary: beneficiary,
                beneficiaryReclaimAmount: JBTokenAmount({
                    token: tokenToReclaim,
                    decimals: accountingContext.decimals,
                    currency: accountingContext.currency,
                    value: reclaimAmount
                }),
                specifications: hookSpecifications,
                metadata: metadata
            });
        }

        // Take the fee from all outbound reclaimings.
        amountEligibleForFees != 0
            ? _takeFeeFrom({
                projectId: projectId,
                token: tokenToReclaim,
                amount: amountEligibleForFees,
                beneficiary: beneficiary,
                shouldHoldFees: false
            })
            : 0;

        emit RedeemTokens({
            rulesetId: ruleset.id,
            rulesetCycleNumber: ruleset.cycleNumber,
            projectId: projectId,
            holder: holder,
            beneficiary: beneficiary,
            redeemCount: redeemCount,
            redemptionRate: redemptionRate,
            reclaimAmount: reclaimAmount,
            metadata: metadata,
            caller: _msgSender()
        });
    }

    /// @notice Returns held fees to the project who paid them based on the specified amount.
    /// @param projectId The project held fees are being returned to.
    /// @param token The token that the held fees are in.
    /// @param amount The amount to base the calculation on, as a fixed point number with the same number of decimals
    /// as this terminal.
    /// @return returnedFees The amount of held fees that were returned, as a fixed point number with the same number of
    /// decimals as this terminal
    function _returnHeldFees(
        uint256 projectId,
        address token,
        uint256 amount
    )
        internal
        returns (uint256 returnedFees)
    {
        // Get a reference to the project's held fees.
        JBFee[] memory heldFees = _heldFeesOf[projectId][token];

        // Delete the current held fees.
        delete _heldFeesOf[projectId][token];

        // Get a reference to the leftover amount once all fees have been settled.
        uint256 leftoverAmount = amount;

        // Keep a reference to the number of held fees.
        uint256 numberOfHeldFees = heldFees.length;

        // Process each fee.
        for (uint256 i; i < numberOfHeldFees; i++) {
            // Save the fee being iterated on.
            JBFee memory heldFee = heldFees[i];

            // slither-disable-next-line incorrect-equality
            if (leftoverAmount == 0) {
                _heldFeesOf[projectId][token].push(heldFee);
            } else {
                // Notice here we take `feeAmountIn` on the stored `.amount`.
                uint256 feeAmount = JBFees.feeAmountIn(heldFee.amount, FEE);

                // Keep a reference to the amount from which the fee was taken.
                uint256 amountFromFee = heldFee.amount - feeAmount;

                if (leftoverAmount >= amountFromFee) {
                    unchecked {
                        leftoverAmount -= amountFromFee;
                        returnedFees += feeAmount;
                    }
                } else {
                    // And here we overwrite with `feeAmountFrom` the `leftoverAmount`
                    feeAmount = JBFees.feeAmountFrom({amount: leftoverAmount, feePercent: FEE});

                    unchecked {
                        _heldFeesOf[projectId][token].push(
                            JBFee({
                                amount: amountFromFee - leftoverAmount,
                                beneficiary: heldFee.beneficiary,
                                unlockTimestamp: heldFee.unlockTimestamp
                            })
                        );
                        returnedFees += feeAmount;
                    }
                    leftoverAmount = 0;
                }
            }
        }

        emit ReturnHeldFees({
            projectId: projectId,
            token: token,
            amount: amount,
            returnedFees: returnedFees,
            leftoverAmount: leftoverAmount,
            caller: _msgSender()
        });
    }

    /// @notice Sends payouts to a project's current payout split group, according to its ruleset, up to its current
    /// payout limit.
    /// @dev If the percentages of the splits in the project's payout split group do not add up to 100%, the remainder
    /// is sent to the project's owner.
    /// @dev Anyone can send payouts on a project's behalf. Projects can include a wildcard split (a split with no
    /// `hook`, `projectId`, or `beneficiary`) to send funds to the `_msgSender()` which calls this function. This can
    /// be used to incentivize calling this function.
    /// @dev Payouts sent to addresses which aren't feeless incur the protocol fee.
    /// @param projectId The ID of the project to send the payouts of.
    /// @param token The token being paid out.
    /// @param amount The number of terminal tokens to pay out, as a fixed point number with same number of decimals as
    /// this terminal.
    /// @param currency The expected currency of the amount being paid out. Must match the currency of one of the
    /// project's current ruleset's payout limits.
    /// @return amountPaidOut The total amount that was paid out.
    function _sendPayoutsOf(
        uint256 projectId,
        address token,
        uint256 amount,
        uint256 currency
    )
        internal
        returns (uint256 amountPaidOut)
    {
        // Keep a reference to the ruleset.
        JBRuleset memory ruleset;

        // Record the payout.
        (ruleset, amountPaidOut) = STORE.recordPayoutFor({
            projectId: projectId,
            accountingContext: _accountingContextForTokenOf[projectId][token],
            amount: amount,
            currency: currency
        });

        // Get a reference to the project's owner.
        // The owner will receive tokens minted by paying the platform fee and receive any leftover funds not sent to
        // payout splits.
        address payable projectOwner = payable(_ownerOf(projectId));

        // If the ruleset requires privileged payout distribution, ensure the caller has the permission.
        if (ruleset.ownerMustSendPayouts()) {
            // Enforce permissions.
            _requirePermissionFrom({
                account: projectOwner,
                projectId: projectId,
                permissionId: JBPermissionIds.SEND_PAYOUTS
            });
        }

        // Send payouts to the splits and get a reference to the amount left over after the splits have been paid.
        // Also get a reference to the amount which was paid out to splits that is eligible for fees.
        (uint256 leftoverPayoutAmount, uint256 amountEligibleForFees) = _sendPayoutsToSplitGroupOf({
            projectId: projectId,
            token: token,
            rulesetId: ruleset.id,
            amount: amountPaidOut
        });

        // Send any leftover funds to the project owner and update the fee tracking accordingly.
        if (leftoverPayoutAmount != 0) {
            if (!_isFeeless(projectOwner)) {
                amountEligibleForFees += leftoverPayoutAmount;
                leftoverPayoutAmount -= JBFees.feeAmountIn({amount: leftoverPayoutAmount, feePercent: FEE});
            }

            // Transfer the amount to the project owner.
<<<<<<< HEAD
            try this.executeTransferTo({addr: projectOwner, token: token, amount: netLeftoverPayoutAmount}) {}
            catch (bytes memory reason) {
                emit PayoutTransferReverted({
                    projectId: projectId,
                    addr: projectOwner,
                    token: token,
                    amount: netLeftoverPayoutAmount,
                    reason: reason,
                    caller: _msgSender()
                });

                // Add balance back to the project.
                STORE.recordAddedBalanceFor(projectId, token, netLeftoverPayoutAmount);
            }
=======
            _transferFrom({from: address(this), to: projectOwner, token: token, amount: leftoverPayoutAmount});
>>>>>>> d6a6c8c8
        }

        // Take the fee.
        uint256 feeTaken = _takeFeeFrom({
            projectId: projectId,
            token: token,
            amount: amountEligibleForFees,
            beneficiary: projectOwner,
            shouldHoldFees: ruleset.holdFees()
        });

        emit SendPayouts({
            rulesetId: ruleset.id,
            rulesetCycleNumber: ruleset.cycleNumber,
            projectId: projectId,
            projectOwner: projectOwner,
            amount: amount,
            amountPaidOut: amountPaidOut,
            fee: feeTaken,
            netLeftoverPayoutAmount: leftoverPayoutAmount,
            caller: _msgSender()
        });
    }

    /// @notice Sends a payout to a split.
    /// @param split The split to pay.
    /// @param projectId The ID of the project the split was specified by.
    /// @param token The address of the token being paid out.
    /// @param amount The total amount that the split is being paid, as a fixed point number with the same number of
    /// decimals as this terminal.
    /// @return netPayoutAmount The amount sent to the split after subtracting fees.
    function _sendPayoutToSplit(
        JBSplit memory split,
        uint256 projectId,
        address token,
        uint256 amount
    )
        internal
        returns (uint256)
    {
        // Attempt to distribute this split.
        // slither-disable-next-line reentrancy-events
        try this.executePayout(split, projectId, token, amount, _msgSender()) returns (uint256 netPayoutAmount) {
            return netPayoutAmount;
        } catch (bytes memory failureReason) {
            emit PayoutReverted({
                projectId: projectId,
                split: split,
                amount: amount,
                reason: failureReason,
                caller: _msgSender()
            });

            // Add balance back to the project.
            STORE.recordAddedBalanceFor({projectId: projectId, token: token, amount: amount});

            // Since the payout failed the netPayoutAmount is zero.
            return 0;
        }
    }

    /// @notice Sends payouts to the payout splits group specified in a project's ruleset.
    /// @param projectId The ID of the project to send the payouts of.
    /// @param token The address of the token being paid out.
    /// @param rulesetId The ID of the ruleset of the split group being paid.
    /// @param amount The total amount being paid out, as a fixed point number with the same number of decimals as this
    /// terminal.
    /// @return amount The leftover amount (zero if the splits add up to 100%).
    /// @return amountEligibleForFees The total amount of funds which were paid out and are eligible for fees.
    function _sendPayoutsToSplitGroupOf(
        uint256 projectId,
        address token,
        uint256 rulesetId,
        uint256 amount
    )
        internal
        returns (uint256, uint256 amountEligibleForFees)
    {
        // The total percentage available to split
        uint256 leftoverPercentage = JBConstants.SPLITS_TOTAL_PERCENT;

        // Get a reference to the project's payout splits.
        JBSplit[] memory splits =
            SPLITS.splitsOf({projectId: projectId, rulesetId: rulesetId, groupId: uint256(uint160(token))});

        // Keep a reference to the number of splits being iterated on.
        uint256 numberOfSplits = splits.length;

        // Transfer between all splits.
        for (uint256 i; i < numberOfSplits; i++) {
            // Get a reference to the split being iterated on.
            JBSplit memory split = splits[i];

            // The amount to send to the split.
            uint256 payoutAmount = mulDiv(amount, split.percent, leftoverPercentage);

            // The final payout amount after taking out any fees.
            uint256 netPayoutAmount = _sendPayoutToSplit(split, projectId, token, payoutAmount);

            // If the split hook is a feeless address, this payout doesn't incur a fee.
            if (netPayoutAmount != 0 && netPayoutAmount != payoutAmount) {
                amountEligibleForFees += payoutAmount;
            }

            if (payoutAmount != 0) {
                // Subtract from the amount to be sent to the beneficiary.
                unchecked {
                    amount -= payoutAmount;
                }
            }

            unchecked {
                // Decrement the leftover percentage.
                leftoverPercentage -= split.percent;
            }

            emit SendPayoutToSplit({
                projectId: projectId,
                rulesetId: rulesetId,
                group: uint256(uint160(token)),
                split: split,
                amount: payoutAmount,
                netAmount: netPayoutAmount,
                caller: _msgSender()
            });
        }

        return (amount, amountEligibleForFees);
    }

    /// @notice Takes a fee into the platform's project (with the `_FEE_BENEFICIARY_PROJECT_ID`).
    /// @param projectId The ID of the project paying the fee.
    /// @param token The address of the token that the fee is being paid in.
    /// @param amount The fee's token amount, as a fixed point number with 18 decimals.
    /// @param beneficiary The address to mint the platform's project's tokens for.
    /// @param shouldHoldFees If fees should be tracked and held instead of being exercised immediately.
    /// @return feeAmount The amount of the fee taken.
    function _takeFeeFrom(
        uint256 projectId,
        address token,
        uint256 amount,
        address beneficiary,
        bool shouldHoldFees
    )
        internal
        returns (uint256 feeAmount)
    {
        // Get a reference to the fee amount.
        feeAmount = JBFees.feeAmountIn(amount, FEE);

        if (shouldHoldFees) {
            // Store the held fee.
            _heldFeesOf[projectId][token].push(
                JBFee({
                    amount: amount,
                    beneficiary: beneficiary,
                    unlockTimestamp: uint48(block.timestamp + _FEE_HOLDING_SECONDS)
                })
            );

            emit HoldFee({
                projectId: projectId,
                token: token,
                amount: amount,
                fee: FEE,
                beneficiary: beneficiary,
                caller: _msgSender()
            });
        } else {
            // Get the terminal that'll receive the fee if one wasn't provided.
            IJBTerminal feeTerminal = DIRECTORY.primaryTerminalOf(_FEE_BENEFICIARY_PROJECT_ID, token);

            // Process the fee.
            _processFee({
                projectId: projectId,
                token: token,
                amount: feeAmount,
                beneficiary: beneficiary,
                feeTerminal: feeTerminal,
                wasHeld: false
            });
        }
    }

    /// @notice Transfers tokens.
    /// @param from The address the transfer should originate from.
    /// @param to The address the transfer should go to.
    /// @param token The token being transfered.
    /// @param amount The number of tokens being transferred, as a fixed point number with the same number of decimals
    /// as this terminal.
    function _transferFrom(address from, address payable to, address token, uint256 amount) internal {
        // If the token is the native token, transfer natively.
        if (token == JBConstants.NATIVE_TOKEN) return Address.sendValue(to, amount);

        if (from == address(this)) return IERC20(token).safeTransfer(to, amount);

        // If there's sufficient approval, transfer normally.
        if (IERC20(token).allowance(address(from), address(this)) >= amount) {
            return IERC20(token).safeTransferFrom(from, to, amount);
        }

        // Make sure the amount being paid is less than the maximum permit2 allowance.
        if (amount > type(uint160).max) revert JBMultiTerminal_OverflowAlert(amount, type(uint160).max);

        // Otherwise we attempt to use the PERMIT2 method.
        PERMIT2.transferFrom(from, to, uint160(amount), token);
    }

    /// @notice Allows a project to send out funds from its surplus up to the current surplus allowance.
    /// @dev Only a project's owner or an operator with the `USE_ALLOWANCE` permission from that owner can use the
    /// surplus allowance.
    /// @dev Incurs the protocol fee unless the caller is a feeless address.
    /// @param projectId The ID of the project to use the surplus allowance of.
    /// @param token The token being paid out from the surplus.
    /// @param amount The amount of terminal tokens to use from the project's current surplus allowance, as a fixed
    /// point number with the same amount of decimals as this terminal.
    /// @param currency The expected currency of the amount being paid out. Must match the currency of one of the
    /// project's current ruleset's surplus allowances.
    /// @param beneficiary The address to send the funds to.
    /// @param feeBeneficiary The address to send the tokens resulting from paying the fee.
    /// @param memo A memo to pass along to the emitted event.
    /// @return netAmountPaidOut The amount of tokens paid out.
    function _useAllowanceOf(
        uint256 projectId,
        address token,
        uint256 amount,
        uint256 currency,
        address payable beneficiary,
        address payable feeBeneficiary,
        string memory memo
    )
        internal
        returns (uint256 netAmountPaidOut)
    {
        // Keep a reference to the ruleset.
        JBRuleset memory ruleset;

        // Keep a reference to the amount paid out before fees.
        uint256 amountPaidOut;

        // Record the use of the allowance.
        (ruleset, amountPaidOut) = STORE.recordUsedAllowanceOf({
            projectId: projectId,
            accountingContext: _accountingContextForTokenOf[projectId][token],
            amount: amount,
            currency: currency
        });

        // Take a fee from the `amountPaidOut`, if needed.
        // The net amount is the final amount withdrawn after the fee has been taken.
        // slither-disable-next-line reentrancy-events
        netAmountPaidOut = amountPaidOut
            - (
                _isFeeless(_msgSender())
                    ? 0
                    : _takeFeeFrom({
                        projectId: projectId,
                        token: token,
                        amount: amountPaidOut,
                        // The project owner will receive tokens minted by paying the platform fee.
                        beneficiary: feeBeneficiary,
                        shouldHoldFees: ruleset.holdFees()
                    })
            );

        emit UseAllowance({
            rulesetId: ruleset.id,
            rulesetCycleNumber: ruleset.cycleNumber,
            projectId: projectId,
            beneficiary: beneficiary,
            feeBeneficiary: feeBeneficiary,
            amount: amount,
            amountPaidOut: amountPaidOut,
            netAmountPaidOut: netAmountPaidOut,
            memo: memo,
            caller: _msgSender()
        });

        // Transfer any remaining balance to the beneficiary.
        if (netAmountPaidOut != 0) {
            _transferFrom({from: address(this), to: beneficiary, token: token, amount: netAmountPaidOut});
        }
    }
}<|MERGE_RESOLUTION|>--- conflicted
+++ resolved
@@ -1673,7 +1673,6 @@
             }
 
             // Transfer the amount to the project owner.
-<<<<<<< HEAD
             try this.executeTransferTo({addr: projectOwner, token: token, amount: netLeftoverPayoutAmount}) {}
             catch (bytes memory reason) {
                 emit PayoutTransferReverted({
@@ -1688,9 +1687,6 @@
                 // Add balance back to the project.
                 STORE.recordAddedBalanceFor(projectId, token, netLeftoverPayoutAmount);
             }
-=======
-            _transferFrom({from: address(this), to: projectOwner, token: token, amount: leftoverPayoutAmount});
->>>>>>> d6a6c8c8
         }
 
         // Take the fee.
