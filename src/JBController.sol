// SPDX-License-Identifier: MIT
pragma solidity 0.8.23;

import {Context} from "@openzeppelin/contracts/utils/Context.sol";
import {ERC165} from "@openzeppelin/contracts/utils/introspection/ERC165.sol";
import {IERC165} from "@openzeppelin/contracts/utils/introspection/IERC165.sol";
import {IERC20} from "@openzeppelin/contracts/token/ERC20/IERC20.sol";
import {SafeERC20} from "@openzeppelin/contracts/token/ERC20/utils/SafeERC20.sol";
import {ERC2771Context} from "@openzeppelin/contracts/metatx/ERC2771Context.sol";
import {mulDiv} from "@prb/math/src/Common.sol";
import {JBPermissioned} from "./abstract/JBPermissioned.sol";
import {JBApprovalStatus} from "./enums/JBApprovalStatus.sol";
import {IJBController} from "./interfaces/IJBController.sol";
import {IJBDirectory} from "./interfaces/IJBDirectory.sol";
import {IJBFundAccessLimits} from "./interfaces/IJBFundAccessLimits.sol";
import {IJBRulesets} from "./interfaces/IJBRulesets.sol";
import {IJBDirectoryAccessControl} from "./interfaces/IJBDirectoryAccessControl.sol";
import {IJBMigratable} from "./interfaces/IJBMigratable.sol";
import {IJBPermissioned} from "./interfaces/IJBPermissioned.sol";
import {IJBRulesetDataHook} from "./interfaces/IJBRulesetDataHook.sol";
import {IJBPermissions} from "./interfaces/IJBPermissions.sol";
import {IJBTerminal} from "./interfaces/terminal/IJBTerminal.sol";
import {IJBProjects} from "./interfaces/IJBProjects.sol";
import {IJBProjectUriRegistry} from "./interfaces/IJBProjectUriRegistry.sol";
import {IJBSplitHook} from "./interfaces/IJBSplitHook.sol";
import {IJBSplits} from "./interfaces/IJBSplits.sol";
import {IJBToken} from "./interfaces/IJBToken.sol";
import {IJBTokens} from "./interfaces/IJBTokens.sol";
import {JBConstants} from "./libraries/JBConstants.sol";
import {JBRulesetMetadataResolver} from "./libraries/JBRulesetMetadataResolver.sol";
import {JBPermissionIds} from "./libraries/JBPermissionIds.sol";
import {JBSplitGroupIds} from "./libraries/JBSplitGroupIds.sol";
import {JBRuleset} from "./structs/JBRuleset.sol";
import {JBRulesetWithMetadata} from "./structs/JBRulesetWithMetadata.sol";
import {JBRulesetConfig} from "./structs/JBRulesetConfig.sol";
import {JBRulesetMetadata} from "./structs/JBRulesetMetadata.sol";
import {JBTerminalConfig} from "./structs/JBTerminalConfig.sol";
import {JBSplit} from "./structs/JBSplit.sol";
import {JBSplitGroup} from "./structs/JBSplitGroup.sol";
import {JBSplitHookContext} from "./structs/JBSplitHookContext.sol";

/// @notice Stitches together rulesets and project tokens, making sure all activity is accounted for and correct.
contract JBController is JBPermissioned, ERC2771Context, ERC165, IJBController, IJBMigratable {
    // A library that parses packed ruleset metadata into a friendlier format.
    using JBRulesetMetadataResolver for JBRuleset;

    // A library that adds default safety checks to ERC20 functionality.
    using SafeERC20 for IERC20;

    //*********************************************************************//
    // --------------------------- custom errors ------------------------- //
    //*********************************************************************//

    error RULESET_ALREADY_LAUNCHED();
    error RULESETS_ARRAY_EMPTY();
    error INVALID_BASE_CURRENCY();
    error INVALID_REDEMPTION_RATE();
    error INVALID_RESERVED_RATE();
    error CONTROLLER_MIGRATION_NOT_ALLOWED();
    error MINT_NOT_ALLOWED_AND_NOT_TERMINAL_OR_HOOK();
    error NO_BURNABLE_TOKENS();
    error NO_RESERVED_TOKENS();
    error CREDIT_TRANSFERS_PAUSED();
    error ZERO_TOKENS_TO_MINT();

    //*********************************************************************//
    // --------------- public immutable stored properties ---------------- //
    //*********************************************************************//

    /// @notice Mints ERC-721s that represent project ownership and transfers.
    IJBProjects public immutable override PROJECTS;

    /// @notice The directory of terminals and controllers for projects.
    IJBDirectory public immutable override DIRECTORY;

    /// @notice The contract storing and managing project rulesets.
    IJBRulesets public immutable override RULESETS;

    /// @notice The contract that manages token minting and burning.
    IJBTokens public immutable override TOKENS;

    /// @notice The contract that stores splits for each project.
    IJBSplits public immutable override SPLITS;

    /// @notice A contract that stores fund access limits for each project.
    IJBFundAccessLimits public immutable override FUND_ACCESS_LIMITS;

    //*********************************************************************//
    // --------------------- public stored properties -------------------- //
    //*********************************************************************//

    /// @notice The reserved token balance that has not yet been realized (sent out to the reserved split group) for a
    /// project.
    /// @custom:param projectId The ID of the project to get the pending reserved token balance of.
    mapping(uint256 projectId => uint256) public override pendingReservedTokenBalanceOf;

    /// @notice The metadata URI for each project. This is typically an IPFS hash, optionally with the `ipfs://` prefix.
    /// @custom:param projectId The ID of the project to which the metadata belongs.
    mapping(uint256 projectId => string) public override uriOf;

    //*********************************************************************//
    // ------------------------- external views -------------------------- //
    //*********************************************************************//

    /// @notice Gets the current token supply of a project, including pending reserved tokens.
    /// @param projectId The ID of the project to get the total token supply of.
    /// @return The current total token supply of the project, including pending reserved tokens that have not been sent
    /// to splits yet.
    function totalTokenSupplyWithReservedTokensOf(uint256 projectId) external view override returns (uint256) {
        // Add the reserved tokens to the total supply.
        return TOKENS.totalSupplyOf(projectId) + pendingReservedTokenBalanceOf[projectId];
    }

    /// @notice A get `JBRuleset` and `JBRulesetMetadata` structs for the specified `rulesetId`.
    /// @param projectId The ID of the project the ruleset belongs to.
    /// @return ruleset The ruleset as a `JBRuleset` struct.
    /// @return metadata The ruleset's metadata as a `JBRulesetMetadata` struct.
    function getRulesetOf(
        uint256 projectId,
        uint256 rulesetId
    )
        external
        view
        override
        returns (JBRuleset memory ruleset, JBRulesetMetadata memory metadata)
    {
        ruleset = RULESETS.getRulesetOf(projectId, rulesetId);
        metadata = ruleset.expandMetadata();
    }

    /// @notice The latest ruleset queued for a project. Returns the ruleset's struct, its current approval status, and
    /// its metadata.
    /// @param projectId The ID of the project the ruleset belongs to.
    /// @return ruleset The latest queued ruleset as a `JBRuleset` struct.
    /// @return metadata The latest queued ruleset's metadata as a `JBRulesetMetadata` struct.
    /// @return approvalStatus The approval status of the ruleset.
    function latestQueuedRulesetOf(uint256 projectId)
        external
        view
        override
        returns (JBRuleset memory ruleset, JBRulesetMetadata memory metadata, JBApprovalStatus approvalStatus)
    {
        (ruleset, approvalStatus) = RULESETS.latestQueuedRulesetOf(projectId);
        metadata = ruleset.expandMetadata();
    }

<<<<<<< HEAD
    /// @notice Get all the currently queued rulesets for a project, including their metadata.
    /// @param projectId The ID of the project to get the queued rulesets of.
    /// @return queuedRulesets The queued rulesets as an array of `JBRulesetWithMetadata` structs.
    function queuedRulesetsOf(uint256 projectId)
        external
        view
        override
        returns (JBRulesetWithMetadata[] memory queuedRulesets)
    {
        // Get the queued rulesets.
        JBRuleset[] memory rulesets = RULESETS.queuedRulesetsOf(projectId);

        // Keep a reference to the number of rulesets.
        uint256 numberOfRulesets = rulesets.length;

        // Initialize the array being returned.
        queuedRulesets = new JBRulesetWithMetadata[](numberOfRulesets);

        // Keep a reference to the ruleset being iterated on.
        JBRuleset memory ruleset;
=======
    /// @notice Get an array of a project's rulesets (with metadata) up to a maximum array size, sorted from latest to
    /// earliest.
    /// @param projectId The ID of the project to get the rulesets of.
    /// @param startingId The ID of the ruleset to begin with. This will be the latest ruleset in the result. If 0 is
    /// passed, the project's latest ruleset will be used.
    /// @param size The maximum number of rulesets to return.
    /// @return rulesets The rulesets with their metadata as an array of `JBRulesetWithMetadata` structs.
    function rulesetsOf(
        uint256 projectId,
        uint256 startingId,
        uint256 size
    )
        external
        view
        override
        returns (JBRulesetWithMetadata[] memory rulesets)
    {
        // Get the rulesets.
        JBRuleset[] memory baseRulesets = RULESETS.rulesetsOf(projectId, startingId, size);

        // Keep a reference to the number of rulesets.
        uint256 numberOfRulesets = baseRulesets.length;

        // Initialize the array being returned.
        rulesets = new JBRulesetWithMetadata[](numberOfRulesets);

        // Keep a reference to the ruleset being iterated on.
        JBRuleset memory baseRuleset;
>>>>>>> 1294a1ff

        // Populate the array with the rulesets and their metadata.
        for (uint256 i; i < numberOfRulesets; i++) {
            // Set the ruleset being iterated on.
<<<<<<< HEAD
            ruleset = rulesets[i];

            // Set the returned value.
            queuedRulesets[i] = JBRulesetWithMetadata({ruleset: ruleset, metadata: ruleset.expandMetadata()});
=======
            baseRuleset = baseRulesets[i];

            // Set the returned value.
            rulesets[i] = JBRulesetWithMetadata({ruleset: baseRuleset, metadata: baseRuleset.expandMetadata()});
>>>>>>> 1294a1ff
        }
    }

    /// @notice A project's current ruleset along with its metadata.
    /// @param projectId The ID of the project the ruleset belongs to.
    /// @return ruleset The current ruleset as a `JBRuleset` struct.
    /// @return metadata The current ruleset's metadata as a `JBRulesetMetadata` struct.
    function currentRulesetOf(uint256 projectId)
        external
        view
        override
        returns (JBRuleset memory ruleset, JBRulesetMetadata memory metadata)
    {
        ruleset = RULESETS.currentOf(projectId);
        metadata = ruleset.expandMetadata();
    }

    /// @notice A project's upcoming ruleset along with its metadata.
    /// @dev If an upcoming ruleset is not found for the project, returns an empty ruleset with all properties set to 0.
    /// @param projectId The ID of the project the ruleset belongs to.
    /// @return ruleset The upcoming ruleset as a `JBRuleset` struct.
    /// @return metadata The upcoming ruleset's metadata as a `JBRulesetMetadata` struct.
    function upcomingRulesetOf(uint256 projectId)
        external
        view
        override
        returns (JBRuleset memory ruleset, JBRulesetMetadata memory metadata)
    {
        ruleset = RULESETS.upcomingRulesetOf(projectId);
        metadata = ruleset.expandMetadata();
    }

    /// @notice A flag indicating if the project currently allows terminals to be set.
    /// @param projectId The ID of the project the flag is for.
    /// @return The flag
    function setTerminalsAllowed(uint256 projectId) external view returns (bool) {
        return RULESETS.currentOf(projectId).expandMetadata().allowSetTerminals;
    }

    /// @notice A flag indicating if the project currently allows its controller to be set.
    /// @param projectId The ID of the project the flag is for.
    /// @return The flag
    function setControllerAllowed(uint256 projectId) external view returns (bool) {
        return RULESETS.currentOf(projectId).expandMetadata().allowSetController;
    }

    //*********************************************************************//
    // -------------------------- public views --------------------------- //
    //*********************************************************************//

    /// @notice Indicates if this contract adheres to the specified interface.
    /// @dev See {IERC165-supportsInterface}.
    /// @param interfaceId The ID of the interface to check for adherance to.
    /// @return A flag indicating if the provided interface ID is supported.
    function supportsInterface(bytes4 interfaceId) public view virtual override(ERC165, IERC165) returns (bool) {
        return interfaceId == type(IJBController).interfaceId || interfaceId == type(IJBProjectUriRegistry).interfaceId
            || interfaceId == type(IJBDirectoryAccessControl).interfaceId || interfaceId == type(IJBMigratable).interfaceId
            || interfaceId == type(IJBPermissioned).interfaceId || super.supportsInterface(interfaceId);
    }

    //*********************************************************************//
    // ---------------------------- constructor -------------------------- //
    //*********************************************************************//

    /// @param permissions A contract storing permissions.
    /// @param projects A contract which mints ERC-721s that represent project ownership and transfers.
    /// @param directory A contract storing directories of terminals and controllers for each project.
    /// @param rulesets A contract storing and managing project rulesets.
    /// @param tokens A contract that manages token minting and burning.
    /// @param splits A contract that stores splits for each project.
    /// @param fundAccessLimits A contract that stores fund access limits for each project.
    constructor(
        IJBPermissions permissions,
        IJBProjects projects,
        IJBDirectory directory,
        IJBRulesets rulesets,
        IJBTokens tokens,
        IJBSplits splits,
        IJBFundAccessLimits fundAccessLimits,
        address trustedForwarder
    )
        JBPermissioned(permissions)
        ERC2771Context(trustedForwarder)
    {
        PROJECTS = projects;
        DIRECTORY = directory;
        RULESETS = rulesets;
        TOKENS = tokens;
        SPLITS = splits;
        FUND_ACCESS_LIMITS = fundAccessLimits;
    }

    //*********************************************************************//
    // --------------------- external transactions ----------------------- //
    //*********************************************************************//

    /// @notice Creates a project. This will mint the project's ERC-721 to the specified owner's account, queue its
    /// first ruleset, and set up any splits.
    /// @dev Each operation within this transaction can be done in sequence separately.
    /// @dev Anyone can deploy a project on an owner's behalf.
    /// @param owner The address to set as the owner of the project. The project ERC-721 will be owned by this address.
    /// @param projectUri A URI to associate with the project. This can be updated any time by the owner of the
    /// project. This is typically an IPFS hash, optionally with the `ipfs://` prefix.
    /// @param rulesetConfigurations The ruleset configurations to queue.
    /// @param terminalConfigurations The terminal configurations to add for the project.
    /// @param memo A memo to pass along to the emitted event.
    /// @return projectId The ID of the project.
    function launchProjectFor(
        address owner,
        string calldata projectUri,
        JBRulesetConfig[] calldata rulesetConfigurations,
        JBTerminalConfig[] calldata terminalConfigurations,
        string memory memo
    )
        external
        virtual
        override
        returns (uint256 projectId)
    {
        // Mint the project into the wallet of the owner.
        projectId = PROJECTS.createFor(owner);

        // Set project metadata if one was provided.
        if (bytes(projectUri).length > 0) {
            uriOf[projectId] = projectUri;
        }

        // Set this contract as the project's controller in the directory.
        DIRECTORY.setControllerOf(projectId, IERC165(this));

        // Queue the first ruleset.
        uint256 rulesetId = _queueRulesets(projectId, rulesetConfigurations);

        // Configure the terminals.
        _configureTerminals(projectId, terminalConfigurations);

        emit LaunchProject(rulesetId, projectId, projectUri, memo, _msgSender());
    }

    /// @notice Creates an initial sequence of one or more rulesets for an existing project.
    /// @dev Each operation within this transaction can be done in sequence separately.
    /// @dev Only a project's owner or an operator with the `QUEUE_RULESETS` permission can launch rulesets for a
    /// project.
    /// @param projectId The ID of the project to launch rulesets for.
    /// @param rulesetConfigurations The ruleset configurations to queue.
    /// @param terminalConfigurations The terminal configurations to add for the project.
    /// @param memo A memo to pass along to the emitted event.
    /// @return rulesetId The ID of the ruleset that was successfully launched.
    function launchRulesetsFor(
        uint256 projectId,
        JBRulesetConfig[] calldata rulesetConfigurations,
        JBTerminalConfig[] calldata terminalConfigurations,
        string memory memo
    )
        external
        virtual
        override
        returns (uint256 rulesetId)
    {
        if (rulesetConfigurations.length == 0) revert RULESETS_ARRAY_EMPTY();

        // Enforce permissions.
        _requirePermissionFrom({
            account: PROJECTS.ownerOf(projectId),
            projectId: projectId,
            permissionId: JBPermissionIds.QUEUE_RULESETS
        });

        // If the project has already had rulesets, `queueRulesetsOf(...)` should be called instead
        if (RULESETS.latestRulesetIdOf(projectId) > 0) {
            revert RULESET_ALREADY_LAUNCHED();
        }

        // Set this contract as the project's controller in the directory.
        DIRECTORY.setControllerOf(projectId, IERC165(this));

        // Queue the first ruleset.
        rulesetId = _queueRulesets(projectId, rulesetConfigurations);

        // Configure the terminals.
        _configureTerminals(projectId, terminalConfigurations);

        emit LaunchRulesets(rulesetId, projectId, memo, _msgSender());
    }

    /// @notice Queues one or more rulesets that will take effect once the current ruleset expires. Rulesets only take
    /// effect if they are approved by the previous ruleset's approval hook.
    /// @dev Only a project's owner or an operator with the `QUEUE_RULESETS` permission from them can queue rulesets for
    /// a project.
    /// @param projectId The ID of the project that rulesets are being queued for.
    /// @param rulesetConfigurations The configurations of the rulesets to queue.
    /// @param memo A memo to pass along to the emitted event.
    /// @return rulesetId The ID of the last ruleset which was successfully queued.
    function queueRulesetsOf(
        uint256 projectId,
        JBRulesetConfig[] calldata rulesetConfigurations,
        string calldata memo
    )
        external
        virtual
        override
        returns (uint256 rulesetId)
    {
        // Enforce permissions.
        _requirePermissionFrom({
            account: PROJECTS.ownerOf(projectId),
            projectId: projectId,
            permissionId: JBPermissionIds.QUEUE_RULESETS
        });

        // Queue the next ruleset.
        rulesetId = _queueRulesets(projectId, rulesetConfigurations);

        emit QueueRulesets(rulesetId, projectId, memo, _msgSender());
    }

    /// @notice Mint new project tokens into an account, optionally reserving a portion according to the current
    /// ruleset's reserved rate.
    /// @dev Only a project's owner, an operator with the `MINT_TOKENS` permission from them, one of the project's
    /// terminals, or its current data hook can mint a project's tokens.
    /// @dev If the ruleset has discretionary minting disabled, this function can only be called by the terminal or data
    /// hook.
    /// @param projectId The ID of the project the tokens being minted belong to.
    /// @param tokenCount The total number of tokens to mint, including any tokens that will be reserved.
    /// @param beneficiary The account which will receive the (non-reserved) minted tokens.
    /// @param memo A memo to pass along to the emitted event.
    /// @param useReservedRate Whether to use the current ruleset's reserved rate in the minting calculations.
    /// @return beneficiaryTokenCount The number of tokens minted for the beneficiary.
    function mintTokensOf(
        uint256 projectId,
        uint256 tokenCount,
        address beneficiary,
        string calldata memo,
        bool useReservedRate
    )
        external
        virtual
        override
        returns (uint256 beneficiaryTokenCount)
    {
        // There should be tokens to mint.
        if (tokenCount == 0) revert ZERO_TOKENS_TO_MINT();

        // Keep a reference to the reserved rate to use
        uint256 reservedRate;

        // Get a reference to the project's current ruleset.
        JBRuleset memory ruleset = RULESETS.currentOf(projectId);

        // Minting limited to: project owner, operators with the `MINT_TOKENS` permission from the owner, the
        // project's terminals, or the project's current ruleset data hook
        _requirePermissionAllowingOverrideFrom({
            account: PROJECTS.ownerOf(projectId),
            projectId: projectId,
            permissionId: JBPermissionIds.MINT_TOKENS,
            alsoGrantAccessIf: DIRECTORY.isTerminalOf(projectId, IJBTerminal(_msgSender()))
                || _msgSender() == ruleset.dataHook()
                || (
                    ruleset.dataHook() != address(0)
                        && IJBRulesetDataHook(ruleset.dataHook()).hasMintPermissionFor(projectId, _msgSender())
                )
        });

        // If the message sender is not a terminal or a data hook, the current ruleset must allow minting if there is
        // one.
        if (
            ruleset.id != 0 && !ruleset.allowOwnerMinting()
                && !DIRECTORY.isTerminalOf(projectId, IJBTerminal(_msgSender()))
                && _msgSender() != address(ruleset.dataHook())
                && (
                    ruleset.dataHook() == address(0)
                        || !IJBRulesetDataHook(ruleset.dataHook()).hasMintPermissionFor(projectId, _msgSender())
                )
        ) revert MINT_NOT_ALLOWED_AND_NOT_TERMINAL_OR_HOOK();

        // Determine the reserved rate to use.
        reservedRate = useReservedRate ? ruleset.reservedRate() : 0;

        if (reservedRate != JBConstants.MAX_RESERVED_RATE) {
            // The unreserved number of tokens that will be minted to the beneficiary.
            beneficiaryTokenCount =
                mulDiv(tokenCount, JBConstants.MAX_RESERVED_RATE - reservedRate, JBConstants.MAX_RESERVED_RATE);

            // Mint the tokens.
            TOKENS.mintFor(beneficiary, projectId, beneficiaryTokenCount);
        }

        // Add reserved tokens to the pending balance if needed
        if (reservedRate > 0) {
            pendingReservedTokenBalanceOf[projectId] += tokenCount - beneficiaryTokenCount;
        }

        emit MintTokens(beneficiary, projectId, tokenCount, beneficiaryTokenCount, memo, reservedRate, _msgSender());
    }

    /// @notice Burns a project's tokens from a specific holder's balance.
    /// @dev Only a token holder, an operator with the `BURN_TOKENS` permission from them, or a project's terminal can
    /// burn a holder's tokens.
    /// @param holder The account whose tokens are being burned.
    /// @param projectId The ID of the project that the tokens being burned belong to.
    /// @param tokenCount The number of tokens to burn.
    /// @param memo A memo to pass along to the emitted event.
    function burnTokensOf(
        address holder,
        uint256 projectId,
        uint256 tokenCount,
        string calldata memo
    )
        external
        virtual
        override
    {
        // Enforce permissions.
        _requirePermissionAllowingOverrideFrom({
            account: holder,
            projectId: projectId,
            permissionId: JBPermissionIds.BURN_TOKENS,
            alsoGrantAccessIf: DIRECTORY.isTerminalOf(projectId, IJBTerminal(_msgSender()))
        });

        // There should be tokens to burn
        if (tokenCount == 0) revert NO_BURNABLE_TOKENS();

        // Burn the tokens.
        TOKENS.burnFrom(holder, projectId, tokenCount);

        emit BurnTokens(holder, projectId, tokenCount, memo, _msgSender());
    }

    /// @notice Sends a project's pending reserved tokens to its reserved token splits.
    /// @dev If the project has no reserved token splits, or they don't add up to 100%, the leftover tokens are minted
    /// to the project's owner.
    /// @param projectId The ID of the project to which the reserved tokens belong.
    /// @param memo A memo to pass along to the emitted event.
    /// @return The amount of reserved tokens minted and sent.
    function sendReservedTokensToSplitsOf(
        uint256 projectId,
        string calldata memo
    )
        external
        virtual
        override
        returns (uint256)
    {
        return _sendReservedTokensToSplitsOf(projectId, memo);
    }

    /// @notice Allows other controllers to signal to this one that a migration is expected for the specified project.
    /// @dev This controller should not yet be the project's controller.
    /// @param from The controller being migrated from.
    /// @param projectId The ID of the project that will be migrated to this controller.
    function receiveMigrationFrom(IERC165 from, uint256 projectId) external virtual override {
        // Copy the main metadata if relevant.
        if (
            from.supportsInterface(type(IJBProjectUriRegistry).interfaceId) && DIRECTORY.controllerOf(projectId) == from
        ) {
            uriOf[projectId] = IJBProjectUriRegistry(address(from)).uriOf(projectId);
        }
    }

    /// @notice Allows a project to migrate from this controller to another one.
    /// @dev Only a project's owner or an operator with the `MIGRATE_CONTROLLER` permission from the owner can migrate
    /// it.
    /// @param projectId The ID of the project that will be migrated from this controller.
    /// @param to The controller the project is migrating to.
    function migrateController(uint256 projectId, IJBMigratable to) external virtual override {
        // Enforce permissions.
        _requirePermissionFrom({
            account: PROJECTS.ownerOf(projectId),
            projectId: projectId,
            permissionId: JBPermissionIds.MIGRATE_CONTROLLER
        });

        // Get a reference to the project's current ruleset.
        JBRuleset memory ruleset = RULESETS.currentOf(projectId);

        // Migration must be allowed.
        if (!ruleset.allowControllerMigration()) {
            revert CONTROLLER_MIGRATION_NOT_ALLOWED();
        }

        // All reserved tokens must be minted before migrating.
        if (pendingReservedTokenBalanceOf[projectId] != 0) {
            _sendReservedTokensToSplitsOf(projectId, "");
        }

        // Make sure the new controller is prepped for the migration.
        to.receiveMigrationFrom(IERC165(this), projectId);

        emit MigrateController(projectId, to, _msgSender());
    }

    /// @notice Set a project's metadata URI content.
    /// @dev Only a project's owner can set its metadata through the project's controller.
    /// @dev Frontends typically use an IPFS hash for the metadata content, optionally with the `ipfs://` prefix.
    /// @param projectId The ID of the project to set the metadata of.
    /// @param metadata The metadata content to set.
    function setUriOf(uint256 projectId, string calldata metadata) external override {
        // Enforce permissions.
        _requirePermissionFrom({
            account: PROJECTS.ownerOf(projectId),
            projectId: projectId,
            permissionId: JBPermissionIds.SET_PROJECT_METADATA
        });

        // Set the project's new metadata content.
        uriOf[projectId] = metadata;

        emit SetMetadata(projectId, metadata, _msgSender());
    }

    /// @notice Sets a project's split groups.
    /// @dev Only a project's owner or an operator with `SET_SPLITS` permission from the owner can set its splits
    /// through the project's controller.
    /// @dev The new split groups must include any currently set splits that are locked.
    /// @param projectId The ID of the project split groups are being set for.
    /// @param rulesetId The ID of the ruleset the split groups should be active in. Use a `rulesetId` of 0 to set the
    /// default split groups which are active when a project's ruleset has no splits set. If no default splits have been
    /// set, all splits are sent to the project's owner.
    /// @param splitGroups An array of split groups to set.
    function setSplitGroupsOf(
        uint256 projectId,
        uint256 rulesetId,
        JBSplitGroup[] calldata splitGroups
    )
        external
        virtual
        override
    {
        // Enforce permissions.
        _requirePermissionFrom({
            account: PROJECTS.ownerOf(projectId),
            projectId: projectId,
            permissionId: JBPermissionIds.SET_SPLITS
        });

        // Set splits for the group.
        SPLITS.setSplitGroupsOf(projectId, rulesetId, splitGroups);
    }

    /// @notice Deploys an ERC-20 token for a project. It will be used when claiming tokens (with credits).
    /// @dev Deploys a project's ERC-20 token contract.
    /// @dev Only a project's owner or an operator with `ISSUE_TOKENS` permission from the owner can deploy its token.
    /// @param projectId The ID of the project to deploy an ERC-20 token for.
    /// @param name The ERC-20's name.
    /// @param symbol The ERC-20's symbol.
    /// @return token The address of the token that was deployed.
    function deployERC20For(
        uint256 projectId,
        string calldata name,
        string calldata symbol,
        bytes32 salt
    )
        external
        virtual
        override
        returns (IJBToken token)
    {
        // Enforce permissions.
        _requirePermissionFrom({
            account: PROJECTS.ownerOf(projectId),
            projectId: projectId,
            permissionId: JBPermissionIds.ISSUE_TOKEN
        });

        if (salt != bytes32(0)) salt = keccak256(abi.encodePacked(_msgSender(), salt));

        return TOKENS.deployERC20For(projectId, name, symbol, salt);
    }

    /// @notice Set a project's token if not already set.
    /// @dev Only a project's owner or an operator with `SET_TOKEN` permission from the owner can set its token.
    /// @param projectId The ID of the project to set the token of.
    /// @param token The new token's address.
    function setTokenFor(uint256 projectId, IJBToken token) external virtual override {
        // Enforce permissions.
        _requirePermissionFrom({
            account: PROJECTS.ownerOf(projectId),
            projectId: projectId,
            permissionId: JBPermissionIds.SET_TOKEN
        });

        TOKENS.setTokenFor(projectId, token);
    }

    /// @notice Redeem credits to claim tokens into a holder's wallet.
    /// @dev Only a credit holder or an operator with the `CLAIM_TOKENS` permission from that holder can redeem those
    /// credits to claim tokens.
    /// @param holder The owner of the credits being redeemed.
    /// @param projectId The ID of the project whose tokens are being claimed.
    /// @param amount The amount of tokens to claim.
    /// @param beneficiary The account into which the claimed tokens will go.
    function claimTokensFor(
        address holder,
        uint256 projectId,
        uint256 amount,
        address beneficiary
    )
        external
        virtual
        override
    {
        // Enforce permissions.
        _requirePermissionFrom({account: holder, projectId: projectId, permissionId: JBPermissionIds.CLAIM_TOKENS});

        TOKENS.claimTokensFor(holder, projectId, amount, beneficiary);
    }

    /// @notice Allows a holder to transfer credits to another account.
    /// @dev Only a credit holder or an operator with the `TRANSFER_TOKENS` permission from that holder can transfer
    /// those credits.
    /// @param holder The address to transfer credits from.
    /// @param projectId The ID of the project whose credits are being transferred.
    /// @param recipient The recipient of the credits.
    /// @param amount The amount of credits to transfer.
    function transferCreditsFrom(
        address holder,
        uint256 projectId,
        address recipient,
        uint256 amount
    )
        external
        virtual
        override
    {
        // Enforce permissions.
        _requirePermissionFrom({account: holder, projectId: projectId, permissionId: JBPermissionIds.TRANSFER_TOKENS});

        // Get a reference to the current ruleset for the project.
        JBRuleset memory ruleset = RULESETS.currentOf(projectId);

        // Credit transfers must not be paused.
        if (ruleset.pauseCreditTransfers()) revert CREDIT_TRANSFERS_PAUSED();

        TOKENS.transferCreditsFrom(holder, projectId, recipient, amount);
    }

    /// @notice Pay the reserved rate tokens to a projects terminal.
    /// @dev Can only be called by this terminal itself.
    /// @param terminal The terminal to pay the token to.
    /// @param projectId The projectId that is being paid.
    /// @param token The token that is being paid.
    /// @param splitAmount The amount that is being send to the terminal as part of this split.
    /// @param beneficiary The beneficiary of the payment.
    /// @param metadata The metadata that gets send to the terminal.
    function payReservedTokenToTerminal(
        IJBTerminal terminal,
        uint256 projectId,
        IJBToken token,
        uint256 splitAmount,
        address beneficiary,
        bytes calldata metadata
    )
        external
    {
        // Can only be called by this contract.
        require(msg.sender == address(this));

        // Approve the terminal.
        IERC20(address(token)).forceApprove(address(terminal), splitAmount);

        // Perform the pay.
        // slither-disable-next-line unused-return
        terminal.pay({
            projectId: projectId,
            token: address(token),
            amount: splitAmount,
            beneficiary: beneficiary,
            minReturnedTokens: 0,
            memo: "",
            metadata: metadata
        });

        // Make sure that the terminal took the tokens.
        assert(IERC20(address(token)).allowance(address(this), address(terminal)) == 0);
    }

    //*********************************************************************//
    // ---------------------- internal transactions ---------------------- //
    //*********************************************************************//

    /// @notice Returns the sender, prefered to use over `_msgSender()`
    /// @return sender the sender address of this call.
    function _msgSender() internal view override(ERC2771Context, Context) returns (address sender) {
        return ERC2771Context._msgSender();
    }

    /// @notice Returns the calldata, prefered to use over `msg.data`
    /// @return calldata the `msg.data` of this call
    function _msgData() internal view override(ERC2771Context, Context) returns (bytes calldata) {
        return ERC2771Context._msgData();
    }

    /// @dev ERC-2771 specifies the context as being a single address (20 bytes).
    function _contextSuffixLength() internal view virtual override(ERC2771Context, Context) returns (uint256) {
        return super._contextSuffixLength();
    }

    //*********************************************************************//
    // ---------------------- internal transactions ---------------------- //
    //*********************************************************************//

    /// @notice Sends pending reserved tokens to the project's reserved token splits.
    /// @dev If the project has no reserved token splits, or they don't add up to 100%, the leftover tokens are minted
    /// to the project's owner.
    /// @param projectId The ID of the project the reserved tokens belong to.
    /// @param memo A memo to pass along to the emitted event.
    /// @return tokenCount The number of reserved tokens minted/sent.
    function _sendReservedTokensToSplitsOf(
        uint256 projectId,
        string memory memo
    )
        internal
        returns (uint256 tokenCount)
    {
        // Get a reference to the number of tokens that need to be minted.
        tokenCount = pendingReservedTokenBalanceOf[projectId];

        // Revert if there are no reserved tokens
        if (tokenCount == 0) revert NO_RESERVED_TOKENS();

        // Get the current ruleset to read the reserved rate from.
        JBRuleset memory ruleset = RULESETS.currentOf(projectId);

        // Reset the reserved token balance
        pendingReservedTokenBalanceOf[projectId] = 0;

        // Get a reference to the project owner.
        address owner = PROJECTS.ownerOf(projectId);

        // Send tokens to splits and get a reference to the leftover amount to mint after all splits have gotten their
        // share.
        uint256 leftoverTokenCount = tokenCount == 0
            ? 0
            : _sendTokensToSplitGroupOf(projectId, ruleset.id, JBSplitGroupIds.RESERVED_TOKENS, tokenCount);

        // Mint any leftover tokens to the project owner.
        if (leftoverTokenCount > 0) {
            TOKENS.mintFor(owner, projectId, leftoverTokenCount);
        }

        emit SendReservedTokensToSplits(
            ruleset.id, ruleset.cycleNumber, projectId, owner, tokenCount, leftoverTokenCount, memo, _msgSender()
        );
    }

    /// @notice Send `_amount` project tokens to the specified group of splits.
    /// @dev This is used to send reserved tokens to the reserved token splits.
    /// @param projectId The ID of the project that the split group belongs to.
    /// @param rulesetId The ID of the ruleset of the group to send tokens to.
    /// @param groupId The group of the splits to send the tokens between.
    /// @param amount The total number of tokens to sent.
    /// @return leftoverAmount If the splits percents dont add up to 100%, the leftover amount is returned.
    function _sendTokensToSplitGroupOf(
        uint256 projectId,
        uint256 rulesetId,
        uint256 groupId,
        uint256 amount
    )
        internal
        returns (uint256 leftoverAmount)
    {
        // Set the leftover amount to the initial amount.
        leftoverAmount = amount;

        // Get a reference to the specified split group.
        JBSplit[] memory splits = SPLITS.splitsOf(projectId, rulesetId, groupId);

        // Keep a reference to the number of splits being iterated on.
        uint256 numberOfSplits = splits.length;

        //Transfer between all splits.
        for (uint256 i; i < numberOfSplits; i++) {
            // Get a reference to the split being iterated on.
            JBSplit memory split = splits[i];

            // Calculate the amount to send towards the split.
            uint256 splitAmount = mulDiv(amount, split.percent, JBConstants.SPLITS_TOTAL_PERCENT);

            // Mints tokens for the split if needed.
            if (splitAmount > 0) {
                // If a `hook` is set in the splits, fulfill its `processSplitWith` transaction.
                // Otherwise, if a `projectId` is set in the split, try to pay the project using the split's beneficiary
                // or the `_msgSender()` as the payment's beneficiary.
                // Otherwise, if the split has a beneficiary send to the split's beneficiary.
                // Otherwise, send to the `_msgSender()`.

<<<<<<< HEAD
                // Mint the tokens.
                TOKENS.mintFor(_benenficiary, projectId, tokenCount);

=======
>>>>>>> 1294a1ff
                // If there's a split hook, trigger its `processSplitWith` function.
                if (split.hook != IJBSplitHook(address(0))) {
                    // Mint the tokens for the split hook.
                    TOKENS.mintFor(address(split.hook), projectId, splitAmount);

                    // Get a reference to the project's token. This will return the 0 address if the project doesn't yet
                    // have a token.
                    IJBToken token = TOKENS.tokenOf(projectId);

                    // Process.
                    split.hook.processSplitWith(
                        JBSplitHookContext({
                            token: address(token),
                            amount: splitAmount,
                            decimals: 18, // Hardcoded in JBTokens.
                            projectId: projectId,
                            groupId: groupId,
                            split: split
                        })
                    );
                    // If there's a project ID, try to pay the project. If it fails, fallback to paying the beneficiary.
                } else {
                    // Use the split's beneficiary if provided, otherwise use the msg sender.
                    address beneficiary = split.beneficiary != address(0) ? split.beneficiary : _msgSender();

                    if (split.projectId != 0) {
                        // Get a reference to the project's token. This will return the 0 address if the project doesn't
                        // yet have a token.
                        IJBToken token = TOKENS.tokenOf(projectId);

                        // Get a reference to the project's payment terminal that accepts the token.
                        IJBTerminal terminal = token == IJBToken(address(0))
                            ? IJBTerminal(address(0))
                            : DIRECTORY.primaryTerminalOf(split.projectId, address(token));

                        // If the paying project doesn't have a token or the receiving project isn't accepting the
                        // token,
                        // fallback to sending to the beneficiary.
                        if (address(token) == address(0) || address(terminal) == address(0)) {
                            // Mint the tokens.
                            TOKENS.mintFor(beneficiary, projectId, splitAmount);
                        } else {
                            // Mint the tokens to this contract.
                            TOKENS.mintFor(address(this), projectId, splitAmount);

                            // Send the projectId in the metadata.
                            bytes memory metadata = bytes(abi.encodePacked(projectId));

                            // Try to fulfill the payment.
                            try this.payReservedTokenToTerminal({
                                projectId: split.projectId,
                                terminal: terminal,
                                token: token,
                                splitAmount: splitAmount,
                                beneficiary: beneficiary,
                                metadata: metadata
                            }) {} catch (bytes memory reason) {
                                // Transfer the tokens from this contract to the beneficiary.
                                IERC20(address(token)).safeTransfer(beneficiary, splitAmount);
                                emit ReservedDistributionReverted(projectId, split, splitAmount, reason, _msgSender());
                            }
                        }
                        // Check to see if the project accepts the token.
                        // try to pay the project. catch revert to just paying the project owner.
                    } else {
                        // Mint the tokens.
                        TOKENS.mintFor(beneficiary, projectId, splitAmount);
                    }
                }

                // Subtract from the amount to be sent to the beneficiary.
                leftoverAmount = leftoverAmount - splitAmount;
            }

            emit SendReservedTokensToSplit(projectId, rulesetId, groupId, split, splitAmount, _msgSender());
        }
    }

    /// @notice Queues one or more ruleset configurations and stores information pertinent to the configuration.
    /// @param projectId The ID of the project the rulesets are being queued for.
    /// @param rulesetConfigurations Configurations for the rulesets being queued.
    /// @return rulesetId The ID of the last ruleset that was successfully queued.
    function _queueRulesets(
        uint256 projectId,
        JBRulesetConfig[] calldata rulesetConfigurations
    )
        internal
        returns (uint256 rulesetId)
    {
        // Keep a reference to the number of ruleset configurations being queued.
        uint256 numberOfConfigurations = rulesetConfigurations.length;

        // Keep a reference to the ruleset config being iterated on.
        JBRulesetConfig memory rulesetConfig;

        for (uint256 i; i < numberOfConfigurations; i++) {
            // Get a reference to the ruleset config being iterated on.
            rulesetConfig = rulesetConfigurations[i];

            // Make sure the provided reserved rate is valid.
            if (rulesetConfig.metadata.reservedRate > JBConstants.MAX_RESERVED_RATE) {
                revert INVALID_RESERVED_RATE();
            }

            // Make sure the provided redemption rate is valid.
            if (rulesetConfig.metadata.redemptionRate > JBConstants.MAX_REDEMPTION_RATE) {
                revert INVALID_REDEMPTION_RATE();
            }

            // Make sure the provided base currency is valid.
            if (rulesetConfig.metadata.baseCurrency > type(uint32).max) {
                revert INVALID_BASE_CURRENCY();
            }

            // Use the configuration to queue the ruleset.
            JBRuleset memory ruleset = RULESETS.queueFor({
                projectId: projectId,
                duration: rulesetConfig.duration,
                weight: rulesetConfig.weight,
                decayRate: rulesetConfig.decayRate,
                approvalHook: rulesetConfig.approvalHook,
                metadata: JBRulesetMetadataResolver.packRulesetMetadata(rulesetConfig.metadata),
                mustStartAtOrAfter: rulesetConfig.mustStartAtOrAfter
            });

            // Set the configuration's split groups.
            SPLITS.setSplitGroupsOf(projectId, ruleset.id, rulesetConfig.splitGroups);

            // Set the configuration's fund access limits.
            FUND_ACCESS_LIMITS.setFundAccessLimitsFor(projectId, ruleset.id, rulesetConfig.fundAccessLimitGroups);

            // Return the ruleset's ID if this is the last configuration being queued.
            if (i == numberOfConfigurations - 1) {
                rulesetId = ruleset.id;
            }
        }
    }

    /// @notice Configure terminals for use.
    /// @param projectId The ID of the project configuring the terminals for use.
    /// @param terminalConfigs The terminal configurations to enact.
    function _configureTerminals(uint256 projectId, JBTerminalConfig[] calldata terminalConfigs) internal {
        // Keep a reference to the number of terminals being configured.
        uint256 numberOfTerminalConfigs = terminalConfigs.length;

        // Set an array of terminals to populate.
        IJBTerminal[] memory terminals = new IJBTerminal[](numberOfTerminalConfigs);

        // Keep a reference to the terminal configuration being iterated on.
        JBTerminalConfig memory terminalConfig;

        for (uint256 i; i < numberOfTerminalConfigs; i++) {
            // Set the terminal configuration being iterated on.
            terminalConfig = terminalConfigs[i];

            // Set the accounting contexts for the given tokens.
            terminalConfig.terminal.addAccountingContextsFor(projectId, terminalConfig.tokensToAccept);

            // Add the terminal.
            terminals[i] = terminalConfig.terminal;
        }

        // Set the terminals in the directory.
        if (numberOfTerminalConfigs > 0) {
            DIRECTORY.setTerminalsOf(projectId, terminals);
        }
    }
}<|MERGE_RESOLUTION|>--- conflicted
+++ resolved
@@ -144,28 +144,6 @@
         metadata = ruleset.expandMetadata();
     }
 
-<<<<<<< HEAD
-    /// @notice Get all the currently queued rulesets for a project, including their metadata.
-    /// @param projectId The ID of the project to get the queued rulesets of.
-    /// @return queuedRulesets The queued rulesets as an array of `JBRulesetWithMetadata` structs.
-    function queuedRulesetsOf(uint256 projectId)
-        external
-        view
-        override
-        returns (JBRulesetWithMetadata[] memory queuedRulesets)
-    {
-        // Get the queued rulesets.
-        JBRuleset[] memory rulesets = RULESETS.queuedRulesetsOf(projectId);
-
-        // Keep a reference to the number of rulesets.
-        uint256 numberOfRulesets = rulesets.length;
-
-        // Initialize the array being returned.
-        queuedRulesets = new JBRulesetWithMetadata[](numberOfRulesets);
-
-        // Keep a reference to the ruleset being iterated on.
-        JBRuleset memory ruleset;
-=======
     /// @notice Get an array of a project's rulesets (with metadata) up to a maximum array size, sorted from latest to
     /// earliest.
     /// @param projectId The ID of the project to get the rulesets of.
@@ -194,22 +172,14 @@
 
         // Keep a reference to the ruleset being iterated on.
         JBRuleset memory baseRuleset;
->>>>>>> 1294a1ff
 
         // Populate the array with the rulesets and their metadata.
         for (uint256 i; i < numberOfRulesets; i++) {
             // Set the ruleset being iterated on.
-<<<<<<< HEAD
-            ruleset = rulesets[i];
-
-            // Set the returned value.
-            queuedRulesets[i] = JBRulesetWithMetadata({ruleset: ruleset, metadata: ruleset.expandMetadata()});
-=======
             baseRuleset = baseRulesets[i];
 
             // Set the returned value.
             rulesets[i] = JBRulesetWithMetadata({ruleset: baseRuleset, metadata: baseRuleset.expandMetadata()});
->>>>>>> 1294a1ff
         }
     }
 
@@ -897,12 +867,6 @@
                 // Otherwise, if the split has a beneficiary send to the split's beneficiary.
                 // Otherwise, send to the `_msgSender()`.
 
-<<<<<<< HEAD
-                // Mint the tokens.
-                TOKENS.mintFor(_benenficiary, projectId, tokenCount);
-
-=======
->>>>>>> 1294a1ff
                 // If there's a split hook, trigger its `processSplitWith` function.
                 if (split.hook != IJBSplitHook(address(0))) {
                     // Mint the tokens for the split hook.
