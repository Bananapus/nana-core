// SPDX-License-Identifier: MIT
pragma solidity ^0.8.6;

import /* {*} from */ "./helpers/TestBaseWorkflow.sol";

import {MockPriceFeed} from "./mock/MockPriceFeed.sol";

contract TestMultipleTerminals_Local is TestBaseWorkflow {
    JBController3_1 controller;
    JBProjectMetadata _projectMetadata;
    JBFundingCycleData _data;
    JBFundingCycleMetadata _metadata;
    JBGroupedSplits[] _groupedSplits;
    MockPriceFeed _priceFeedJbUsd;

    IJBPaymentTerminal[] _terminals;
    JBERC20PaymentTerminal3_1_2 ERC20terminal;
<<<<<<< HEAD
    JBETHPaymentTerminal ETHterminal;
=======
    JBETHPaymentTerminal3_1_2 ETHterminal;
>>>>>>> 4acd7914

    JBTokenStore _tokenStore;
    address _projectOwner;

    address caller = address(6942069);

    uint256 FAKE_PRICE = 10;
    uint256 WEIGHT = 1000 * 10 ** 18;
    uint256 projectId;

    function setUp() public override {
        super.setUp();
        vm.label(caller, "caller");

        _groupedSplits.push();
        _groupedSplits[0].group = 1;
        _groupedSplits[0].splits.push(
            JBSplit({
                preferClaimed: false,
                preferAddToBalance: false,
                percent: jbLibraries().SPLITS_TOTAL_PERCENT(),
                projectId: 0,
                beneficiary: payable(caller),
                lockedUntil: 0,
                allocator: IJBSplitAllocator(address(0))
            })
        );

        _projectOwner = multisig();

        _tokenStore = jbTokenStore();

        controller = jbController();

        _projectMetadata = JBProjectMetadata({content: "myIPFSHash", domain: 1});

        _data = JBFundingCycleData({
            duration: 14,
            weight: WEIGHT,
            discountRate: 450_000_000, // out of 1_000_000_000
            ballot: IJBFundingCycleBallot(address(0))
        });

        _metadata = JBFundingCycleMetadata({
            global: JBGlobalFundingCycleMetadata({
                allowSetTerminals: false,
                allowSetController: false,
                pauseTransfers: false
            }),
            reservedRate: 5000, //50%
            redemptionRate: 10000, //100%
            baseCurrency: 1,
            pausePay: false,
            pauseDistributions: false,
            pauseRedeem: false,
            pauseBurn: false,
            allowMinting: false,
            allowTerminalMigration: false,
            allowControllerMigration: false,
            holdFees: false,
            preferClaimedTokenOverride: false,
            useTotalOverflowForRedemptions: true,
            useDataSourceForPay: false,
            useDataSourceForRedeem: false,
            dataSource: address(0),
            metadata: 0
        });

<<<<<<< HEAD
            ERC20terminal = new JBERC20PaymentTerminal3_1_2(
                jbToken(),
                1, // JBSplitsGroupe
                jbOperatorStore(),
                jbProjects(),
                jbDirectory(),
                jbSplitsStore(),
                jbPrices(),
                address(jbPaymentTerminalStore()),
                multisig(),
                permit2()
            );
=======
        ERC20terminal = new JBERC20PaymentTerminal3_1_2(
            jbToken(),
            1, // JBSplitsGroupe
            jbOperatorStore(),
            jbProjects(),
            jbDirectory(),
            jbSplitsStore(),
            jbPrices(),
            address(jbPaymentTerminalStore()),
            multisig()
        );
>>>>>>> 4acd7914
        
        vm.label(address(ERC20terminal), "JBERC20PaymentTerminalUSD");

        JBFundAccessConstraints[] memory _fundAccessConstraints = new JBFundAccessConstraints[](2);
        JBCurrencyAmount[] memory _distributionLimits = new JBCurrencyAmount[](1);
        JBCurrencyAmount[] memory _overflowAllowances = new JBCurrencyAmount[](1);

        JBCurrencyAmount[] memory _distributionLimits2 = new JBCurrencyAmount[](1);
        JBCurrencyAmount[] memory _overflowAllowances2 = new JBCurrencyAmount[](1);

        _distributionLimits[0] = JBCurrencyAmount({
            value: 10 * 10 ** 18,
            currency: jbLibraries().USD()
        });  

        _overflowAllowances[0] = JBCurrencyAmount({
            value: 5 * 10 ** 18,
            currency: jbLibraries().USD()
        });

        _distributionLimits2[0] = JBCurrencyAmount({
            value: 10 * 10 ** 18,
            currency: jbLibraries().ETH()
        });  

        _overflowAllowances2[0] = JBCurrencyAmount({
            value: 5 * 10 ** 18,
            currency: jbLibraries().ETH()
        });

        ETHterminal = jbETHPaymentTerminal();

        _fundAccessConstraints[0] =
            JBFundAccessConstraints({
                terminal: ERC20terminal,
                token: address(jbToken()),
                distributionLimits: _distributionLimits,
                overflowAllowances: _overflowAllowances
            });

        _fundAccessConstraints[1] = 
            JBFundAccessConstraints({
                terminal: ETHterminal,
                token: jbLibraries().ETHToken(),
                distributionLimits: _distributionLimits2,
                overflowAllowances: _overflowAllowances2
            });

        _terminals.push(ERC20terminal);
        _terminals.push(ETHterminal);

        JBFundingCycleConfiguration[] memory _cycleConfig = new JBFundingCycleConfiguration[](1);

        _cycleConfig[0].mustStartAtOrAfter = 0;
        _cycleConfig[0].data = _data;
        _cycleConfig[0].metadata = _metadata;
        _cycleConfig[0].groupedSplits = _groupedSplits;
        _cycleConfig[0].fundAccessConstraints = _fundAccessConstraints;

        projectId = controller.launchProjectFor(
            _projectOwner,
            _projectMetadata,
            _cycleConfig,
            _terminals,
            ""
        );

        vm.startPrank(_projectOwner);
        MockPriceFeed _priceFeedJbEth = new MockPriceFeed(FAKE_PRICE, 18);
        vm.label(address(_priceFeedJbEth), "MockPrice Feed JB-ETH");

        _priceFeedJbUsd = new MockPriceFeed(FAKE_PRICE, 18);
        vm.label(address(_priceFeedJbEth), "MockPrice Feed JB-USD");

        jbPrices().addFeedFor(
            projectId,
            uint256(uint24(uint160(address(jbToken())))), // currency
            jbLibraries().ETH(), // base weight currency
            _priceFeedJbEth
        );

        jbPrices().addFeedFor(
            projectId,
            uint256(uint24(uint160(address(jbToken())))), // currency
            jbLibraries().USD(), // base weight currency
            _priceFeedJbUsd
        );

        vm.stopPrank();
    }

    function testMultipleTerminal() public {
        // Send some token to the caller, so he can play
        vm.prank(_projectOwner);
        jbToken().transfer(caller, 20 * 10 ** 18);

        // ---- Pay in token ----
        vm.prank(caller); // back to regular msg.sender (bug?)
        jbToken().approve(address(ERC20terminal), 20 * 10 ** 18);
        vm.prank(caller); // back to regular msg.sender (bug?)
        ERC20terminal.pay(projectId, 20 * 10 ** 18, address(0), caller, 0, false, "Forge test", new bytes(0));

        // verify: beneficiary should have a balance of JBTokens (divided by 2 -> reserved rate = 50%)
        // price feed will return FAKE_PRICE; since it's an 18 decimal terminal (ie calling getPrice(18) )
        uint256 _userTokenBalance = PRBMath.mulDiv(20 * 10 ** 18, WEIGHT, FAKE_PRICE) / 2;
        assertEq(_tokenStore.balanceOf(caller, projectId), _userTokenBalance);

        // verify: balance in terminal should be up to date
        assertEq(jbPaymentTerminalStore().balanceOf(ERC20terminal, projectId), 20 * 10 ** 18);

        // ---- Pay in ETH ----
        address beneficiaryTwo = address(696969);
        ETHterminal.pay{value: 20 ether}(
            projectId, 20 ether, address(0), beneficiaryTwo, 0, false, "Forge test", new bytes(0)
        ); // funding target met and 10 ETH are now in the overflow

        // verify: beneficiary should have a balance of JBTokens (divided by 2 -> reserved rate = 50%)
        uint256 _userEthBalance = PRBMath.mulDiv(20 ether, (WEIGHT / 10 ** 18), 2);
        assertEq(_tokenStore.balanceOf(beneficiaryTwo, projectId), _userEthBalance);

        // verify: ETH balance in terminal should be up to date
        assertEq(jbPaymentTerminalStore().balanceOf(ETHterminal, projectId), 20 ether);

        // ---- Use allowance ----
        vm.startPrank(_projectOwner);
<<<<<<< HEAD

        IJBPayoutRedemptionPaymentTerminal3_1(address(ERC20terminal)).useAllowanceOf(
=======
        ERC20terminal.useAllowanceOf(
>>>>>>> 4acd7914
            projectId,
            5 * 10 ** 18, // amt in ETH (overflow allowance currency is in ETH)
            jbLibraries().USD(), // Currency -> (fake price is 10)
            address(0), //token (unused)
            1, // Min wei out
            payable(msg.sender), // Beneficiary
            "MEMO",
            bytes('')
        );
        
        vm.stopPrank();

        // Funds leaving the contract -> take the fee
        assertEq(
            jbToken().balanceOf(msg.sender),
            // Inverse price is returned, normalized to 18 decimals 
            PRBMath.mulDiv(PRBMath.mulDiv((5 * 10 ** 18), _priceFeedJbUsd.currentPrice(18), 10 ** 18), jbLibraries().MAX_FEE(), jbLibraries().MAX_FEE() + ERC20terminal.fee())
        );

        // Distribute the funding target ETH
        uint256 initBalance = caller.balance;
        vm.prank(_projectOwner);
<<<<<<< HEAD
        if (isUsingJbController3_0())
            ETHterminal.distributePayoutsOf(
                projectId,
                10 * 10 ** 18,
                jbLibraries().ETH(), // Currency
                address(0), //token (unused)
                0, // Min wei out
                "Foundry payment" // Memo
            );
        else 
            IJBPayoutRedemptionPaymentTerminal3_1(address(ETHterminal)).distributePayoutsOf(
                projectId,
                10 * 10 ** 18,
                jbLibraries().ETH(), // Currency
                address(0), //token (unused)
                0, // Min wei out
                "" // Memo
            );
=======
        ETHterminal.distributePayoutsOf(
            projectId,
            10 * 10 ** 18,
            jbLibraries().ETH(), // Currency
            address(0), //token (unused)
            0, // Min wei out
            "" // Memo
        );
>>>>>>> 4acd7914
        
        // Funds leaving the ecosystem -> fee taken
        assertEq(
            caller.balance,
            initBalance
                + PRBMath.mulDiv(10 * 10 ** 18, jbLibraries().MAX_FEE(), ETHterminal.fee() + jbLibraries().MAX_FEE())
        );

        // redeem eth from the overflow by the token holder:
        uint256 totalSupply;
<<<<<<< HEAD
        if (isUsingJbController3_0()) {
            totalSupply = jbController().totalOutstandingTokensOf(projectId);
        } else {
            totalSupply = IJBController3_1(address(jbController())).totalOutstandingTokensOf(projectId);
        }
=======
        totalSupply = jbController().totalOutstandingTokensOf(projectId);
>>>>>>> 4acd7914

        uint256 overflow = jbPaymentTerminalStore().currentTotalOverflowOf(projectId, 18, 1);

        uint256 callerEthBalanceBefore = caller.balance;

        vm.prank(caller);
        uint256 _redeemedAmount = ETHterminal.redeemTokensOf(
            caller,
            projectId,
            100_000,
            address(0), //token (unused)
            0,
            payable(caller),
            "gimme my money back",
            new bytes(0)
        );

        assertEq(caller.balance, callerEthBalanceBefore + _redeemedAmount);
    }
}<|MERGE_RESOLUTION|>--- conflicted
+++ resolved
@@ -15,11 +15,7 @@
 
     IJBPaymentTerminal[] _terminals;
     JBERC20PaymentTerminal3_1_2 ERC20terminal;
-<<<<<<< HEAD
-    JBETHPaymentTerminal ETHterminal;
-=======
     JBETHPaymentTerminal3_1_2 ETHterminal;
->>>>>>> 4acd7914
 
     JBTokenStore _tokenStore;
     address _projectOwner;
@@ -88,7 +84,6 @@
             metadata: 0
         });
 
-<<<<<<< HEAD
             ERC20terminal = new JBERC20PaymentTerminal3_1_2(
                 jbToken(),
                 1, // JBSplitsGroupe
@@ -101,19 +96,6 @@
                 multisig(),
                 permit2()
             );
-=======
-        ERC20terminal = new JBERC20PaymentTerminal3_1_2(
-            jbToken(),
-            1, // JBSplitsGroupe
-            jbOperatorStore(),
-            jbProjects(),
-            jbDirectory(),
-            jbSplitsStore(),
-            jbPrices(),
-            address(jbPaymentTerminalStore()),
-            multisig()
-        );
->>>>>>> 4acd7914
         
         vm.label(address(ERC20terminal), "JBERC20PaymentTerminalUSD");
 
@@ -239,12 +221,7 @@
 
         // ---- Use allowance ----
         vm.startPrank(_projectOwner);
-<<<<<<< HEAD
-
-        IJBPayoutRedemptionPaymentTerminal3_1(address(ERC20terminal)).useAllowanceOf(
-=======
         ERC20terminal.useAllowanceOf(
->>>>>>> 4acd7914
             projectId,
             5 * 10 ** 18, // amt in ETH (overflow allowance currency is in ETH)
             jbLibraries().USD(), // Currency -> (fake price is 10)
@@ -267,26 +244,6 @@
         // Distribute the funding target ETH
         uint256 initBalance = caller.balance;
         vm.prank(_projectOwner);
-<<<<<<< HEAD
-        if (isUsingJbController3_0())
-            ETHterminal.distributePayoutsOf(
-                projectId,
-                10 * 10 ** 18,
-                jbLibraries().ETH(), // Currency
-                address(0), //token (unused)
-                0, // Min wei out
-                "Foundry payment" // Memo
-            );
-        else 
-            IJBPayoutRedemptionPaymentTerminal3_1(address(ETHterminal)).distributePayoutsOf(
-                projectId,
-                10 * 10 ** 18,
-                jbLibraries().ETH(), // Currency
-                address(0), //token (unused)
-                0, // Min wei out
-                "" // Memo
-            );
-=======
         ETHterminal.distributePayoutsOf(
             projectId,
             10 * 10 ** 18,
@@ -295,7 +252,6 @@
             0, // Min wei out
             "" // Memo
         );
->>>>>>> 4acd7914
         
         // Funds leaving the ecosystem -> fee taken
         assertEq(
@@ -306,15 +262,7 @@
 
         // redeem eth from the overflow by the token holder:
         uint256 totalSupply;
-<<<<<<< HEAD
-        if (isUsingJbController3_0()) {
-            totalSupply = jbController().totalOutstandingTokensOf(projectId);
-        } else {
-            totalSupply = IJBController3_1(address(jbController())).totalOutstandingTokensOf(projectId);
-        }
-=======
         totalSupply = jbController().totalOutstandingTokensOf(projectId);
->>>>>>> 4acd7914
 
         uint256 overflow = jbPaymentTerminalStore().currentTotalOverflowOf(projectId, 18, 1);
 
