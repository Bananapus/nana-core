--- conflicted
+++ resolved
@@ -44,10 +44,6 @@
         assertTrue(_projects.supportsInterface(type(IERC721).interfaceId));
         assertTrue(_projects.supportsInterface(type(IERC721Metadata).interfaceId));
         assertTrue(_projects.supportsInterface(type(IJBProjects).interfaceId));
-<<<<<<< HEAD
-        assertTrue(_projects.supportsInterface(type(IJBPermissioned).interfaceId));
-=======
->>>>>>> 4160eabf
 
         // Make sure it doesn't always return true.
         assertTrue(!_projects.supportsInterface(_notSupportedInterface));
